from nomad.config.models.plugins import AppEntryPoint
from nomad.config.models.ui import (
    App,
    Column,
    Filters,
    Format,
    Menu,
    MenuItemHistogram,
    MenuItemPeriodicTable,
    MenuItemTerms,
    MenuSizeEnum,
    SearchQuantities,
)

schema = 'nomad_dtu_nanolab_plugin.schema_packages.sputtering.DTUSputtering'

sputtering = AppEntryPoint(
    name='Sputtering app',
    description='App for searching sputtering processes.',
    app=App(
        label='Sputtering',
        path='sputtering',
        category='Activities',
        description="""
        Explore the sputtering processes.
        """,
        search_quantities=SearchQuantities(
            include=[
                f'*#{schema}',
            ],
        ),
<<<<<<< HEAD
        columns=Columns(
            selected=[
                f'data.lab_id#{schema}',
                f'data.datetime#{schema}',
                f'data.deposition_parameters.deposition_temperature#{schema}',
                f'data.deposition_parameters.deposition_time#{schema}',
                f'data.deposition_parameters.sputter_pressure#{schema}',
                f'data.deposition_parameters.material_space#{schema}',
                f'data.deposition_parameters.ar_flow#{schema}',
                f'data.deposition_parameters.h2s_in_ar_flow#{schema}',
                f'data.deposition_parameters.ph3_in_ar_flow#{schema}',
                f'data.deposition_parameters.n2_flow#{schema}',
            ],
            options={
                f'data.lab_id#{schema}': Column(
                    label='Sputtering ID',
                ),
                f'data.datetime#{schema}': Column(
                    label='Date and time',
                ),
                f'data.deposition_parameters.deposition_temperature#{schema}': Column(
                    label='Deposition temperature',
                    unit='degC',
                ),
                f'data.deposition_parameters.deposition_time#{schema}': Column(
                    label='Deposition time',
                    unit='minute',
                ),
                f'data.deposition_parameters.sputter_pressure#{schema}': Column(
                    label='Sputter pressure',
                    unit='mtorr',
                ),
                f'data.deposition_parameters.material_space#{schema}': Column(
                    label='Material space',
                ),
                f'data.deposition_parameters.ar_flow#{schema}': Column(
                    label='Ar flow',
                    unit='cm^3/minute',
                ),
                f'data.deposition_parameters.h2s_in_ar_flow#{schema}': Column(
                    label='H2S in Ar flow',
                    unit='cm^3/minute',
                ),
                f'data.deposition_parameters.ph3_in_ar_flow#{schema}': Column(
                    label='PH3 in Ar flow',
                    unit='cm^3/minute',
                ),
                f'data.deposition_parameters.n2_flow#{schema}': Column(
                    label='N2 flow',
                    unit='cm^3/minute',
                ),
            },
        ),
=======
        columns=[
            Column(
                search_quantity=f'data.lab_id#{schema}',
                selected=True,
                label='Sputtering ID',
            ),
            Column(
                search_quantity=f'data.datetime#{schema}',
                selected=True,
                label='Date and time',
            ),
            Column(
                search_quantity=(
                    f'data.deposition_parameters.deposition_temperature#{schema}'),
                selected=True,
                label='Deposition temperature',
                unit='degC',
                format=Format(decimals=1),
            ),
            Column(
                search_quantity=f'data.deposition_parameters.deposition_time#{schema}',
                selected=True,
                label='Deposition time',
                unit='minute',
                format=Format(decimals=1),
            ),
            Column(
                search_quantity=f'data.deposition_parameters.sputter_pressure#{schema}',
                selected=True,
                label='Sputter pressure',
                unit='mtorr',
                format=Format(decimals=1),
            ),
            Column(
                search_quantity=f'data.deposition_parameters.material_space#{schema}',
                selected=True,
                label='Material space',
            ),
            Column(
                search_quantity=f'data.deposition_parameters.ar_flow#{schema}',
                selected=True,
                label='Ar flow',
                unit='cm^3/minute',
                format=Format(decimals=1),
            ),
            Column(
                search_quantity=f'data.deposition_parameters.h2s_in_ar_flow#{schema}',
                selected=True,
                label='H2S in Ar flow',
                unit='cm^3/minute',
                format=Format(decimals=1),
            ),
            Column(
                search_quantity=f'data.deposition_parameters.ph3_in_ar_flow#{schema}',
                selected=True,
                label='PH3 in Ar flow',
                unit='cm^3/minute',
                format=Format(decimals=1),
            ),
            Column(
                search_quantity=f'data.deposition_parameters.n2_flow#{schema}',
                selected=True,
                label='N2 flow',
                unit='cm^3/minute',
                format=Format(decimals=1),
            ),

        ],
>>>>>>> 9f13dd76
        menu=Menu(
            title='Material',
            size=MenuSizeEnum.XL,
            items=[
                MenuItemPeriodicTable(
                    quantity='results.material.elements',
                ),
<<<<<<< HEAD
                MenuItemHistogram(
                    x=f'data.deposition_parameters.deposition_temperature#{schema}',
=======
                MenuItemTerms(
                    search_quantity='authors.name',
                    show_input=True,
>>>>>>> 9f13dd76
                ),
            ],
        ),
        filters_locked={
            'entry_type': 'DTUSputtering',
        },
        dashboard={
            'widgets': [
                {
                    'type': 'histogram',
                    'title': 'Deposition temperature',
                    'show_input': False,
                    'autorange': False,
                    'nbins': 30,
                    'y': {
                        'scale': 'linear',
                    },
                    'x': {
                        'search_quantity': (
                            f'data.deposition_parameters.deposition_temp#{schema}'
                        ),
                        'unit': 'degree_Celsius',
                        'title': 'Deposition temperature',
                    },
                    'layout': {
                        'xxl': {
                            'minH': 3,
                            'minW': 3,
                            'h': 4,
                            'w': 18,
                            'y': 0,
                            'x': 0,
                        },
                        'xl': {
                            'minH': 3,
                            'minW': 3,
                            'h': 3,
                            'w': 15,
                            'y': 0,
                            'x': 0,
                        },
                        'lg': {
                            'minH': 3,
                            'minW': 3,
                            'h': 3,
                            'w': 12,
                            'y': 0,
                            'x': 0,
                        },
                        'md': {
                            'minH': 3,
                            'minW': 6,
                            'h': 3,
                            'w': 9,
                            'y': 0,
                            'x': 0,
                        },
                        'sm': {
                            'minH': 3,
                            'minW': 6,
                            'h': 3,
                            'w': 6,
                            'y': 0,
                            'x': 0,
                        },
                    },
                },
                {
                    'type': 'histogram',
                    'title': 'Deposition time',
                    'show_input': False,
                    'autorange': False,
                    'nbins': 30,
                    'y': {
                        'scale': 'linear',
                    },
                    'x': {
                        'search_quantity': (
                            f'data.deposition_parameters.deposition_time#{schema}'
                        ),
                        'unit': 'minute',
                        'title': 'Deposition time',
                    },
                    'layout': {
                        'xxl': {
                            'minH': 3,
                            'minW': 3,
                            'h': 4,
                            'w': 18,
                            'y': 0,
                            'x': 18,
                        },
                        'xl': {
                            'minH': 3,
                            'minW': 3,
                            'h': 3,
                            'w': 15,
                            'y': 0,
                            'x': 15,
                        },
                        'lg': {
                            'minH': 3,
                            'minW': 3,
                            'h': 3,
                            'w': 12,
                            'y': 0,
                            'x': 12,
                        },
                        'md': {
                            'minH': 3,
                            'minW': 6,
                            'h': 3,
                            'w': 9,
                            'y': 0,
                            'x': 9,
                        },
                        'sm': {
                            'minH': 3,
                            'minW': 6,
                            'h': 3,
                            'w': 6,
                            'y': 0,
                            'x': 6,
                        },
                    },
                },
            ]
        },
    ),
)

target_schema = 'nomad_dtu_nanolab_plugin.schema_packages.target.DTUTarget'

sputtering_targets = AppEntryPoint(
    name='Sputtering targets app',
    description='App for searching sputtering targets.',
    app=App(
        label='Targets',
        path='sputtering-targets',
        category='Inventory',
        description="""
        Explore the sputtering targets.
        """,
        filters=Filters(
            include=[
                f'*#{target_schema}',
            ],
        ),
        columns=[
            Column(
                search_quantity=f'data.lab_id#{target_schema}',
                selected=True,
                label='Target ID',
            ),
            Column(
                search_quantity=f'data.purity#{target_schema}',
                selected=True,
                label='Purity (%)',
                format=Format(decimals=5),
            ),
            Column(
                search_quantity=f'data.main_material#{target_schema}',
                selected=True,
                label='Material',
            ),
            Column(
                search_quantity=f'data.supplier_id#{target_schema}',
                selected=True,
                label='Supplier',
            ),
            Column(
                search_quantity=f'data.refill_or_mounting_date#{target_schema}',
                selected=True,
                label='Refill or mounting date',
            ),
            Column(
                search_quantity=f'data.thickness#{target_schema}',
                selected=True,
                label='Thickness',
                unit='mm',
                format=Format(decimals=1),
            ),
        ],
        menu=Menu(
            title='Material',
            size=MenuSizeEnum.XXL,
            items=[
                MenuItemPeriodicTable(
                    quantity='results.material.elements',
                ),
                MenuItemHistogram(
                    x=f'data.purity#{target_schema}',
                ),
            ],
        ),
        filters_locked={
            'entry_type': 'DTUTarget',
        },
    ),
)


xrd_schema = 'nomad_dtu_nanolab_plugin.schema_packages.xrd.DTUXRDMeasurement'

xrd = AppEntryPoint(
    name='XRD app',
    description='App for searching the XRD measurements.',
    app=App(
        label='XRD Measurements',
        path='xrd-measurements',
        category='Activities',
        description="""
        Explore the different measurements.
        """,
        filters=Filters(
            include=[
                f'*#{xrd_schema}',
            ],
        ),
        columns=[
            Column(
                search_quantity=f'data.xrd_settings.source.xray_tube_voltage#{xrd_schema}',
                selected=True,
                label='X-ray tube voltage',
                unit='kV',
                format=Format(decimals=1),
            ),
            Column(
                search_quantity=f'data.xrd_settings.source.xray_tube_current#{xrd_schema}',
                selected=True,
                label='X-ray tube current',
                unit='mA',
                format=Format(decimals=1),
            ),
            Column(
                search_quantity=f'metadata.main_author#{xrd_schema}',
                selected=True,
                label='Main author',
            )
        ],
        menu=Menu(
            size=MenuSizeEnum.MD,
            items=[
                MenuItemTerms(
                    title='Sample ID',
                    search_quantity=f'data.samples.lab_id#{xrd_schema}',
                    show_input=True,
                ),
            ],
        ),
        filters_locked={
            'entry_type': 'DTUXRDMeasurement',
        },
    ),
)


edx_schema = 'nomad_dtu_nanolab_plugin.schema_packages.edx.EDXMeasurement'

edx = AppEntryPoint(
    name='EDX app',
    description='App for searching the EDX measurements.',
    app=App(
        label='EDX Measurements',
        path='edx-measurements',
        category='Activities',
        description="""
        Explore the different measurements.
        """,
        filters=Filters(
            include=[
                f'*#{edx_schema}',
            ],
        ),
        columns=[
            Column(
                search_quantity=f'data.lab_id#{edx_schema}',
                selected=True,
                label='Target ID',
            ),
            Column(
                search_quantity=f'data.avg_layer_thickness#{edx_schema}',
                selected=True,
                label='Average layer thickness',
                unit='nm',
                format=Format(decimals=1),
            ),
            Column(
                search_quantity=f'metadata.main_author#{edx_schema}',
                selected=True,
                label='Main author',
            )
        ],
        menu=Menu(
            size=MenuSizeEnum.MD,
            items=[
                MenuItemTerms(
                    title='Sample ID',
                    search_quantity=f'data.samples.lab_id#{edx_schema}',
                    show_input=True,
                ),
            ],
        ),
        filters_locked={
            'entry_type': 'EDXMeasurement',
        },
    ),
)


analysis_schema = 'nomad_dtu_nanolab_plugin.schema_packages.analysis.DtuJupyterAnalysis'

analysis = AppEntryPoint(
    name='Analysis app',
    description='App for searching the performed analysis.',
    app=App(
        label='Analysis',
        path='analysis',
        category='Activities',
        description="""
        Explore the different Jupyter Notebooks and analysis results.
        """,
        filters=Filters(
            include=[
                f'*#{analysis_schema}',
            ],
        ),
        columns=[
            Column(
                search_quantity=f'data.lab_id#{analysis_schema}',
                selected=True,
                label='Analysis ID',
            ),
            Column(
                search_quantity=f'data.notebook#{analysis_schema}',
                selected=True,
                label='Notebook',
            ),
            Column(
                search_quantity=f'data.datetime#{analysis_schema}',
                selected=True,
                label='Date and time',
            ),
            Column(
                search_quantity=f'metadata.main_author#{analysis_schema}',
                selected=True,
                label='Main author',
            )
        ],
        filters_locked={
            'entry_type': 'DtuJupyterAnalysis',
        },
    ),
)<|MERGE_RESOLUTION|>--- conflicted
+++ resolved
@@ -29,61 +29,6 @@
                 f'*#{schema}',
             ],
         ),
-<<<<<<< HEAD
-        columns=Columns(
-            selected=[
-                f'data.lab_id#{schema}',
-                f'data.datetime#{schema}',
-                f'data.deposition_parameters.deposition_temperature#{schema}',
-                f'data.deposition_parameters.deposition_time#{schema}',
-                f'data.deposition_parameters.sputter_pressure#{schema}',
-                f'data.deposition_parameters.material_space#{schema}',
-                f'data.deposition_parameters.ar_flow#{schema}',
-                f'data.deposition_parameters.h2s_in_ar_flow#{schema}',
-                f'data.deposition_parameters.ph3_in_ar_flow#{schema}',
-                f'data.deposition_parameters.n2_flow#{schema}',
-            ],
-            options={
-                f'data.lab_id#{schema}': Column(
-                    label='Sputtering ID',
-                ),
-                f'data.datetime#{schema}': Column(
-                    label='Date and time',
-                ),
-                f'data.deposition_parameters.deposition_temperature#{schema}': Column(
-                    label='Deposition temperature',
-                    unit='degC',
-                ),
-                f'data.deposition_parameters.deposition_time#{schema}': Column(
-                    label='Deposition time',
-                    unit='minute',
-                ),
-                f'data.deposition_parameters.sputter_pressure#{schema}': Column(
-                    label='Sputter pressure',
-                    unit='mtorr',
-                ),
-                f'data.deposition_parameters.material_space#{schema}': Column(
-                    label='Material space',
-                ),
-                f'data.deposition_parameters.ar_flow#{schema}': Column(
-                    label='Ar flow',
-                    unit='cm^3/minute',
-                ),
-                f'data.deposition_parameters.h2s_in_ar_flow#{schema}': Column(
-                    label='H2S in Ar flow',
-                    unit='cm^3/minute',
-                ),
-                f'data.deposition_parameters.ph3_in_ar_flow#{schema}': Column(
-                    label='PH3 in Ar flow',
-                    unit='cm^3/minute',
-                ),
-                f'data.deposition_parameters.n2_flow#{schema}': Column(
-                    label='N2 flow',
-                    unit='cm^3/minute',
-                ),
-            },
-        ),
-=======
         columns=[
             Column(
                 search_quantity=f'data.lab_id#{schema}',
@@ -152,7 +97,6 @@
             ),
 
         ],
->>>>>>> 9f13dd76
         menu=Menu(
             title='Material',
             size=MenuSizeEnum.XL,
@@ -160,14 +104,9 @@
                 MenuItemPeriodicTable(
                     quantity='results.material.elements',
                 ),
-<<<<<<< HEAD
-                MenuItemHistogram(
-                    x=f'data.deposition_parameters.deposition_temperature#{schema}',
-=======
                 MenuItemTerms(
                     search_quantity='authors.name',
                     show_input=True,
->>>>>>> 9f13dd76
                 ),
             ],
         ),
