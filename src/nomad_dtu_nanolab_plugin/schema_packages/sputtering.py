#
# Copyright The NOMAD Authors.
#
# This file is part of NOMAD. See https://nomad-lab.eu for further info.
#
# Licensed under the Apache License, Version 2.0 (the "License");
# you may not use this file except in compliance with the License.
# You may obtain a copy of the License at
#
#     http://www.apache.org/licenses/LICENSE-2.0
#
# Unless required by applicable law or agreed to in writing, software
# distributed under the License is distributed on an "AS IS" BASIS,
# WITHOUT WARRANTIES OR CONDITIONS OF ANY KIND, either express or implied.
# See the License for the specific language governing permissions and
# limitations under the License.
#

import json
from datetime import datetime
from typing import TYPE_CHECKING, Self

import numpy as np
import pandas as pd
from nomad.datamodel.data import ArchiveSection, Schema
from nomad.datamodel.metainfo.annotations import (
    BrowserAdaptors,
    BrowserAnnotation,
    ELNAnnotation,
    ELNComponentEnum,
)
from nomad.datamodel.metainfo.basesections import (
    Component,
    CompositeSystem,
    CompositeSystemReference,
    ElementalComposition,
    InstrumentReference,
    PureSubstanceComponent,
    PureSubstanceSection,
)
from nomad.datamodel.metainfo.plot import PlotlyFigure, PlotSection
from nomad.datamodel.metainfo.workflow import (
    Link,
)
from nomad.datamodel.results import Material, Results
from nomad.metainfo import MEnum, MProxy, Package, Quantity, Section, SubSection
from nomad.units import ureg
from nomad_material_processing.general import (
    SubstrateReference,
    ThinFilm,
    ThinFilmReference,
)
from nomad_material_processing.vapor_deposition.general import (
    ChamberEnvironment,
    GasFlow,
    Pressure,
    SubstrateHeater,
    TimeSeries,
    VolumetricFlowRate,
)
from nomad_material_processing.vapor_deposition.pvd.general import (
    PVDEvaporationSource,
    PVDSource,
    PVDStep,
)
from nomad_material_processing.vapor_deposition.pvd.sputtering import SputterDeposition
from nomad_measurements.utils import create_archive, merge_sections

from nomad_dtu_nanolab_plugin.categories import DTUNanolabCategory
from nomad_dtu_nanolab_plugin.schema_packages.gas import DTUGasSupply
from nomad_dtu_nanolab_plugin.schema_packages.sample import (
    DTUCombinatorialLibrary,
    ProcessParameterOverview,
)
from nomad_dtu_nanolab_plugin.schema_packages.substrate import (
    DTUSubstrate,
    DTUSubstrateBatch,
)
from nomad_dtu_nanolab_plugin.schema_packages.target import DTUTarget
from nomad_dtu_nanolab_plugin.sputter_log_reader import (
    GAS_FRACTION,
    Sample,
    format_logfile,
    generate_plots,
    get_nested_value,
    map_environment_params_to_nomad,
    map_gas_flow_params_to_nomad,
    map_heater_params_to_nomad,
    map_material_params_to_nomad,
    map_params_to_nomad,
    map_platen_bias_params_to_nomad,
    map_s_cracker_params_to_nomad,
    map_source_deprate_params_to_nomad,
    map_source_presput_params_to_nomad,
    map_source_up_params_to_nomad,
    map_sputter_source_params_to_nomad,
    map_step_params_to_nomad,
    plot_plotly_chamber_config,
    read_events,
    read_guns,
    read_logfile,
    read_samples,
)

if TYPE_CHECKING:
    from nomad.datamodel.datamodel import EntryArchive
    from structlog.stdlib import BoundLogger

import os

m_package = Package(name='DTU customised sputter Schemas')


class DtuSubstrateMounting(ArchiveSection):
    """
    Section containing information about the mounting of the substrate.
    """

    m_def = Section()
    name = Quantity(
        type=str,
        description='The name of the substrate mounting.',
        a_eln=ELNAnnotation(
            component=ELNComponentEnum.StringEditQuantity,
        ),
    )
    substrate_batch = Quantity(
        type=DTUSubstrateBatch,
        description='A reference to the batch of the substrate used.',
        a_eln=ELNAnnotation(
            component=ELNComponentEnum.ReferenceEditQuantity,
        ),
    )
    substrate = Quantity(
        type=DTUSubstrate,
        description='A reference to the substrate used.',
        a_eln=ELNAnnotation(
            component=ELNComponentEnum.ReferenceEditQuantity,
        ),
    )
    relative_position = Quantity(
        type=str,
        description='The relative position of the substrate on the platen.',
        a_eln=ELNAnnotation(
            component=ELNComponentEnum.EnumEditQuantity,
            props=dict(suggestions=['BL', 'BR', 'FL', 'FR', 'G']),
        ),
    )
    position_x = Quantity(
        type=np.float64,
        description='The x-coordinate of the substrate on the platen.',
        a_eln=ELNAnnotation(
            component=ELNComponentEnum.NumberEditQuantity,
            defaultDisplayUnit='cm',
        ),
        unit='m',
    )
    position_y = Quantity(
        type=np.float64,
        description='The y-coordinate of the substrate on the platen.',
        a_eln=ELNAnnotation(
            component=ELNComponentEnum.NumberEditQuantity,
            defaultDisplayUnit='cm',
        ),
        unit='m',
    )
    rotation = Quantity(
        type=np.float64,
        description="""
            The rotation of the substrate on the platen, relative to
            the width (x-axis) and height (y-axis) of the substrate.
        """,
        a_eln=ELNAnnotation(
            component=ELNComponentEnum.NumberEditQuantity,
            defaultDisplayUnit='degree',
        ),
        unit='rad',
    )
    method_of_contact = Quantity(
        type=MEnum(['clamps', 'frame', 'other']),
        default='clamps',
        description='The method of contact between the substrate and the platen.',
        a_eln=ELNAnnotation(
            component=ELNComponentEnum.RadioEnumEditQuantity,
        ),
    )
    mask_used = Quantity(
        type=bool,
        default=False,
        description='Whether a mask was used during the deposition.',
        a_eln=ELNAnnotation(
            component=ELNComponentEnum.BoolEditQuantity,
        ),
    )
    mask_description = Quantity(
        type=str,
        description='A description of the mask used.',
        a_eln=ELNAnnotation(
            component=ELNComponentEnum.RichTextEditQuantity,
        ),
    )

    def normalize(self, archive: 'EntryArchive', logger: 'BoundLogger') -> None:
        """
        The normalizer for the `DtuSubstrateMounting` class.

        Args:
            archive (EntryArchive): The archive containing the section that is being
            normalized.
            logger (BoundLogger): A structlog logger.
        """
        super().normalize(archive, logger)
        if isinstance(self.substrate_batch, MProxy):
            self.substrate_batch.m_proxy_resolve()
        if self.substrate is None and isinstance(
            self.substrate_batch, DTUSubstrateBatch
        ):
            substrate = self.substrate_batch.next_not_used_in(DTUSputtering)
            self.substrate = substrate
        if self.position_x is None or self.position_y is None or self.rotation is None:
            positions = {
                'BL': (-0.02, 0.035, 0),
                'BR': (0.02, 0.035, 0),
                'FL': (-0.02, -0.005, 0),
                'FR': (0.02, -0.005, 0),
                'G': (0, -0.038, np.pi / 2),
            }
            if self.relative_position in positions:
                self.position_x, self.position_y, self.rotation = positions[
                    self.relative_position
                ]
        if self.relative_position is not None:
            self.name = self.relative_position
        elif self.position_x is not None and self.position_y is not None:
            self.name = (
                f'x{self.position_x.to("cm").magnitude:.1f}-'
                f'y{self.position_y.to("cm").magnitude:.1f}'
            ).replace('.', 'p')


class DtuPowerSetPoint(TimeSeries):
    m_def = Section(
        a_plot=dict(
            x='time',
            y='value',
        ),
    )

    value = Quantity(
        type=np.float64,
        unit='W',
        description="""The set point power.""",
        shape=['*'],
    )


class DTUSputterPowerSupply(PVDEvaporationSource):
    power_type = Quantity(
        type=MEnum(['RF', 'DC', 'pulsed_DC']),
        default='RF',
        a_eln={'component': 'RadioEnumEditQuantity'},
    )
    avg_power_sp = Quantity(
        type=np.float64,
        a_eln={'component': 'NumberEditQuantity', 'defaultDisplayUnit': 'W'},
        unit='(kg*m^2)/s^3',
    )
    power_sp = SubSection(
        section_def=DtuPowerSetPoint,
    )


class DtuDCBias(TimeSeries):
    m_def = Section(
        a_plot=dict(
            x='time',
            y='value',
        ),
    )

    value = Quantity(
        type=np.float64,
        unit='V',
        description="""The DC self bias.""",
        shape=['*'],
    )


class DtuForwardPower(TimeSeries):
    m_def = Section(
        a_plot=dict(
            x='time',
            y='value',
        ),
    )

    value = Quantity(
        type=np.float64,
        unit='W',
        description="""The forward power.""",
        shape=['*'],
    )


class DtuReflectedPower(TimeSeries):
    m_def = Section(
        a_plot=dict(
            x='time',
            y='value',
        ),
    )

    value = Quantity(
        type=np.float64,
        unit='W',
        description="""The reflected power.""",
        shape=['*'],
    )


class DTUSputterRFPowerSupply(DTUSputterPowerSupply):
    power_type = Quantity(
        type=MEnum(['RF']),
        default='RF',
        a_eln={'component': 'RadioEnumEditQuantity'},
        description='The type of power supply.',
    )
    avg_dc_bias = Quantity(
        type=np.float64,
        a_eln={'component': 'NumberEditQuantity', 'defaultDisplayUnit': 'V'},
        unit='V',
        description='The average DC bias.',
    )
    dc_bias = SubSection(
        section_def=DtuDCBias,
    )
    avg_fwd_power = Quantity(
        type=np.float64,
        a_eln={'component': 'NumberEditQuantity', 'defaultDisplayUnit': 'W'},
        unit='(kg*m^2)/s^3',
        description='The average forward power.',
    )
    fwd_power = SubSection(
        section_def=DtuForwardPower,
    )
    avg_rfl_power = Quantity(
        type=np.float64,
        a_eln={'component': 'NumberEditQuantity', 'defaultDisplayUnit': 'W'},
        unit='(kg*m^2)/s^3',
        description='The average reflected power.',
    )
    rfl_power = SubSection(
        section_def=DtuReflectedPower,
    )


class DtuVoltage(TimeSeries):
    m_def = Section(
        a_plot=dict(
            x='time',
            y='value',
        ),
    )

    value = Quantity(
        type=np.float64,
        unit='V',
        description="""The voltage of the power supply.""",
        shape=['*'],
    )


class DtuCurrent(TimeSeries):
    m_def = Section(
        a_plot=dict(
            x='time',
            y='value',
        ),
    )

    value = Quantity(
        type=np.float64,
        unit='A',
        description="""The current of the power supply.""",
        shape=['*'],
    )


class DTUSputterDCPowerSupply(DTUSputterPowerSupply):
    avg_voltage = Quantity(
        type=np.float64,
        a_eln={'component': 'NumberEditQuantity', 'defaultDisplayUnit': 'V'},
        unit='V',
        description='The average voltage of the DC power supply.',
    )
    voltage = SubSection(
        section_def=DtuVoltage,
    )
    avg_current = Quantity(
        type=np.float64,
        a_eln={'component': 'NumberEditQuantity', 'defaultDisplayUnit': 'A'},
        unit='A',
        description='The average current of the DC power supply.',
    )
    current = SubSection(
        section_def=DtuCurrent,
    )


class DtuPulseFrequency(TimeSeries):
    m_def = Section(
        a_plot=dict(
            x='time',
            y='value',
        ),
    )

    value = Quantity(
        type=np.float64,
        unit='Hz',
        description="""The pulse frequency of the PDC power supply""",
        shape=['*'],
    )


class DtuDeadTime(TimeSeries):
    m_def = Section(
        a_plot=dict(
            x='time',
            y='value',
        ),
    )

    value = Quantity(
        type=np.float64,
        unit='s',
        description="""The dead time of the PDC power supply.""",
        shape=['*'],
    )


class DTUSputterPulsedDCPowerSupply(DTUSputterDCPowerSupply):
    avg_pulse_frequency = Quantity(
        type=np.float64,
        a_eln={'component': 'NumberEditQuantity', 'defaultDisplayUnit': 'kHz'},
        unit='1/s',
        description='The average pulse frequency of the PDC power supply.',
    )
    pulse_frequency = SubSection(
        section_def=DtuPulseFrequency,
    )
    avg_dead_time = Quantity(
        type=np.float64,
        a_eln={'component': 'NumberEditQuantity', 'defaultDisplayUnit': 'ms'},
        unit='s',
        description='The average dead time of the PDC power supply.',
    )
    dead_time = SubSection(
        section_def=DtuDeadTime,
    )


class Substrate(ArchiveSection):
    """
    Class autogenerated from yaml schema.
    """

    m_def = Section()
    setpoint_temperature = Quantity(
        type=np.float64,
        a_eln={'component': 'NumberEditQuantity', 'defaultDisplayUnit': 'degC'},
        unit='kelvin',
    )
    corrected_real_temperature = Quantity(
        type=np.float64,
        a_eln={'defaultDisplayUnit': 'degC'},
        unit='kelvin',
    )

    def normalize(self, archive: 'EntryArchive', logger: 'BoundLogger') -> None:
        """
        The normalizer for the `Substrate` class.

        Args:
            archive (EntryArchive): The archive containing the section that is being
            normalized.
            logger (BoundLogger): A structlog logger.
        """
        super().normalize(archive, logger)
        if self.setpoint_temperature is not None:
            # Convert set_point_temp to 'kelvin' explicitly and get its magnitude
            set_point_temp_in_kelvin = self.setpoint_temperature.to('kelvin').magnitude
            # Perform the calculation using the magnitude
            r_temp = (set_point_temp_in_kelvin * 0.905) + 12
            # Assign the result back to, ensuring it's a Quantity with 'kelvin' unit
            self.corrected_real_temperature = r_temp * self.setpoint_temperature.u


class SCrackerOverview(ArchiveSection):
    """
    Class autogenerated from yaml schema.
    """

    m_def = Section()
    zone1_temperature = Quantity(
        type=np.float64,
        a_eln={'component': 'NumberEditQuantity', 'defaultDisplayUnit': 'degC'},
        unit='kelvin',
        description="""The temperature of sulfur cracker zone 1.""",
    )
    zone1_temperature_setpoint = Quantity(
        type=np.float64,
        a_eln={'component': 'NumberEditQuantity', 'defaultDisplayUnit': 'degC'},
        unit='kelvin',
        description="""The temperature setpoint of sulfur cracker zone 1.""",
    )
    zone2_temperature = Quantity(
        type=np.float64,
        a_eln={'component': 'NumberEditQuantity', 'defaultDisplayUnit': 'degC'},
        unit='kelvin',
        description="""The temperature of sulfur cracker zone 2.""",
    )
    zone3_temperature = Quantity(
        type=np.float64,
        a_eln={'component': 'NumberEditQuantity', 'defaultDisplayUnit': 'degC'},
        unit='kelvin',
        description="""The temperature of sulfur cracker zone 3.""",
    )
    valve_on_time = Quantity(
        type=np.float64,
        a_eln={'component': 'NumberEditQuantity', 'defaultDisplayUnit': 's'},
        unit='s',
        description="""The valve on time of the sulfur cracker zone 2.""",
    )
    valve_frequency = Quantity(
        type=np.float64,
        a_eln={'component': 'NumberEditQuantity', 'defaultDisplayUnit': 'Hz'},
        unit='1/s',
        description="""The valve frequency of the sulfur cracker zone 2.""",
    )


class DtuZoneTemp(TimeSeries):
    m_def = Section(
        a_plot=dict(
            x='time',
            y='value',
        ),
    )

    value = Quantity(
        type=np.float64,
        unit='K',
        description="""The temperature of zone 1.""",
        shape=['*'],
    )


class DtuValveOnTime(TimeSeries):
    m_def = Section(
        a_plot=dict(
            x='time',
            y='value',
        ),
    )

    value = Quantity(
        type=np.float64,
        unit='s',
        description="""The valve on time.""",
        shape=['*'],
    )


class DtuValveFrequency(TimeSeries):
    m_def = Section(
        a_plot=dict(
            x='time',
            y='value',
        ),
    )

    value = Quantity(
        type=np.float64,
        unit='Hz',
        description="""The valve frequency.""",
        shape=['*'],
    )


class SCracker(ArchiveSection):
    avg_zone1_temperature = Quantity(
        type=np.float64,
        a_eln={'component': 'NumberEditQuantity', 'defaultDisplayUnit': 'degC'},
        unit='kelvin',
        description="""The average temperature of sulfur cracker zone 1.""",
    )
    avg_zone2_temperature = Quantity(
        type=np.float64,
        a_eln={'component': 'NumberEditQuantity', 'defaultDisplayUnit': 'degC'},
        unit='kelvin',
        description="""The average temperature of sulfur cracker zone 2.""",
    )
    avg_zone3_temperature = Quantity(
        type=np.float64,
        a_eln={'component': 'NumberEditQuantity', 'defaultDisplayUnit': 'degC'},
        unit='kelvin',
        description="""The average temperature of sulfur cracker zone 3.""",
    )
    avg_valve_on_time = Quantity(
        type=np.float64,
        a_eln={'component': 'NumberEditQuantity', 'defaultDisplayUnit': 's'},
        unit='s',
        description="""The average valve on time of the sulfur cracker zone 2.""",
    )
    avg_valve_frequency = Quantity(
        type=np.float64,
        a_eln={'component': 'NumberEditQuantity', 'defaultDisplayUnit': 'Hz'},
        unit='1/s',
        description="""The average valve frequency of the sulfur cracker zone 2.""",
    )
    zone1_temperature = SubSection(
        section_def=DtuZoneTemp,
    )
    zone2_temperature = SubSection(
        section_def=DtuZoneTemp,
    )
    zone3_temperature = SubSection(
        section_def=DtuZoneTemp,
    )
    valve_on_time = SubSection(
        section_def=DtuValveOnTime,
    )
    valve_frequency = SubSection(
        section_def=DtuValveFrequency,
    )


class DTUShutter(TimeSeries):
    m_def = Section(
        a_plot=dict(
            x='time',
            y='value',
        ),
    )

    value = Quantity(
        type=bool,
        description="""Position of the substrate shutter (1: open, 0: closed).""",
        shape=['*'],
    )

    mode_value = Quantity(
        type=bool,
        description="""
            Most represented (mode value) shutter
            state (1: mostly pen, 0: mostly closed).
        """,
    )


class DTUTargetReference(CompositeSystemReference):
    reference = Quantity(
        type=DTUTarget,
        description='A reference to a NOMAD Target entry.',
        a_eln=ELNAnnotation(
            component='ReferenceEditQuantity',
            label='composite system reference',
        ),
    )

    def normalize(self, archive: 'EntryArchive', logger: 'BoundLogger') -> None:
        """
        The normalizer for the `DtuTargetReference` class.

        Args:
            archive (EntryArchive): The archive containing the section that is being
            normalized.
            logger (BoundLogger): A structlog logger.
        """
        super().normalize(archive, logger)
        if self.reference is None:
            return


class DTUTargetComponent(Component):
    system = Quantity(
        type=DTUTarget,
        description='The target material.',
        a_eln=ELNAnnotation(
            component=ELNComponentEnum.ReferenceEditQuantity,
        ),
    )
    lab_id = Quantity(
        type=str,
        description='The lab ID of the target material.',
        a_eln=ELNAnnotation(
            component=ELNComponentEnum.StringEditQuantity,
        ),
    )

    def normalize(self, archive: 'EntryArchive', logger: 'BoundLogger') -> None:
        from nomad.datamodel.context import ServerContext

        if (
            self.system is None
            and self.lab_id is not None
            and isinstance(archive.m_context, ServerContext)
        ):
            from nomad.search import MetadataPagination, search

            query = {'results.eln.lab_ids': self.lab_id}
            search_result = search(
                owner='all',
                query=query,
                pagination=MetadataPagination(page_size=1),
                user_id=archive.metadata.main_author.user_id,
            )
            if search_result.pagination.total > 0:
                entry_id = search_result.data[0]['entry_id']
                upload_id = search_result.data[0]['upload_id']
                self.system = f'../uploads/{upload_id}/archive/{entry_id}#data'
                if search_result.pagination.total > 1:
                    logger.warn(
                        f'Found {search_result.pagination.total} entries with lab_id: '
                        f'"{self.lab_id}". Will use the first one found.'
                    )
            else:
                logger.warn(f'Found no entries with lab_id: "{self.lab_id}".')
        elif self.lab_id is None and self.system is not None:
            self.lab_id = self.system.lab_id
        if self.name is None and self.lab_id is not None:
            self.name = self.lab_id


class DTUSource(PVDSource):
    pass


class DtuPlasma(DTUSource):  # TODO:reavaluate if the class should inherit DTUSource
    """
    Class similar a DTUSputteringSource with the
    exception that it does not have a material section"""

    source_shutter_open = SubSection(
        section_def=DTUShutter,
    )
    vapor_source = SubSection(
        section_def=DTUSputterPowerSupply,
        description="""
        The power supply of the sputtering source.
        """,
    )


class DTUSputteringSource(DtuPlasma):
    """
    Class autogenerated from yaml schema.
    """

    m_def = Section()
    material = SubSection(
        section_def=DTUTargetComponent,
        repeats=True,
    )

    def normalize(self, archive: 'EntryArchive', logger: 'BoundLogger') -> None:
        """
        The normalizer for the `DTUSource` class.

        Args:
            archive (EntryArchive): The archive containing the section that is being
            normalized.
            logger (BoundLogger): A structlog logger.
        """
        super().normalize(archive, logger)


class DtuReactiveGasComponent(Component):
    system = Quantity(
        type=DTUGasSupply,
        description='The reactive gas supply.',
        a_eln=ELNAnnotation(
            component=ELNComponentEnum.ReferenceEditQuantity,
        ),
    )


class DtuMassFlowController(Component):
    flow = SubSection(
        section_def=VolumetricFlowRate,
    )


class DtuReactiveGasSource(DTUSource):
    material = SubSection(
        section_def=DtuReactiveGasComponent,
    )
    vapor_source = SubSection(
        section_def=DtuMassFlowController,
    )


class DtuCrackerMaterial(PureSubstanceComponent):
    m_def = Section(
        a_template={
            'pure_substance': {
                'molecular_formula': 'S',
            },
        },
    )


class DtuCrackerSource(DTUSource):
    material = SubSection(section_def=DtuCrackerMaterial)
    vapor_source = SubSection(
        section_def=SCracker,
    )
    valve_open = SubSection(
        section_def=DTUShutter,
    )


class DtuGasSupplyComponent(Component):
    m_def = Section()

    reference = Quantity(
        type=DTUGasSupply,
        description='The gas supply used.',
        a_eln=ELNAnnotation(
            component=ELNComponentEnum.ReferenceEditQuantity,
        ),
    )
    gas_name = Quantity(
        type=str,
        description='The name of the gas.',
        a_eln=ELNAnnotation(
            component=ELNComponentEnum.StringEditQuantity,
        ),
    )


class DTUGasFlow(GasFlow, ArchiveSection):
    """
    Class autogenerated from yaml schema.
    """

    m_def = Section()

    gas_name = Quantity(
        type=str,
        a_eln={'component': 'StringEditQuantity', 'label': 'Gas name'},
        description='The name of the gas.',
    )

    gas_supply = SubSection(
        section_def=DtuGasSupplyComponent,
        description='The gas supply used.',
    )

    def set_gas_properties(self) -> None:
        """
        Set the properties of the gas based on the used gas supply.
        """
        self.gas = PureSubstanceSection()
        self.gas.name = self.gas_supply.reference.name
        self.gas.iupac_name = self.gas_supply.reference.iupac_name
        self.gas.molecular_formula = self.gas_supply.reference.molecular_formula
        self.gas.molecular_mass = self.gas_supply.reference.molecular_mass
        self.gas.inchi = self.gas_supply.reference.inchi
        self.gas.inchi_key = self.gas_supply.reference.inchi_key
        self.gas.smile = self.gas_supply.reference.smiles
        self.gas.canonical_smile = self.gas_supply.reference.canonical_smiles
        self.gas.cas_number = self.gas_supply.reference.cas_number

    def normalize(self, archive: 'EntryArchive', logger: 'BoundLogger') -> None:
        """
        The normalizer for the `DTUGasFlow` class.

        Args:
            archive (EntryArchive): The archive containing the section that is being
            normalized.
            logger (BoundLogger): A structlog logger.
        """
        super().normalize(archive, logger)

        # TODO add a normalizer to find the right bottle
        from nomad.datamodel.context import ServerContext

        if (
            self.gas_supply is None
            and self.gas_name is not None
            and isinstance(archive.m_context, ServerContext)  # what does this do?
        ):
            from nomad.search import MetadataPagination, search

            query = {
                'results.data.in_use': True,
                'results.data.molecular_formula': self.gas_name,
            }
            search_result = search(
                owner='all',
                query=query,
                pagination=MetadataPagination(page_size=1),
                user_id=archive.metadata.main_author.user_id,
            )
            # if there is not strickly one bottle in use, we sent a warning
            if search_result.pagination.total == 0:
                logger.warning(
                    f'No in use {self.gas_name} found. '
                    f'Please check the gas bottles inventory.'
                )
            # if there is only one bottle in use, we set the used_gas_supply
            elif search_result.pagination.total == 1:
                self.gas_supply = DtuGasSupplyComponent()
                entry_id = search_result.data[0]['entry_id']
                upload_id = search_result.data[0]['upload_id']
                self.gas_supply.reference = (
                    f'../uploads/{upload_id}/archive/{entry_id}#data'
                )
                self.gas_supply.gas_name = self.gas_name
            else:
                logger.warning(
                    f'Found multiple ({search_result.pagination.total}) in use '
                    f'{self.gas_name} bottles. Only one bottle should be in use '
                    f'at a time. Please check the gas bottles inventory.'
                )

        if self.gas_supply is not None:
            self.set_gas_properties()


class DtuTemperature(TimeSeries):
    m_def = Section(
        a_plot=dict(
            x='time',
            y='value',
        ),
    )

    value = Quantity(
        type=np.float64,
        unit='kelvin',
        description="""The temperature of the heater.""",
        shape=['*'],
    )


class DtuSubstrateHeater(SubstrateHeater):
    """
    Custom class for the substrate heater.
    """

    m_def = Section()

    avg_temperature_1 = Quantity(
        type=np.float64,
        a_eln={'component': 'NumberEditQuantity', 'defaultDisplayUnit': 'degC'},
        unit='kelvin',
        description="""
        The average temperature of the heater as measured by thermocouple 1.
        """,
    )
    avg_temperature_2 = Quantity(
        type=np.float64,
        a_eln={'component': 'NumberEditQuantity', 'defaultDisplayUnit': 'degC'},
        unit='kelvin',
        description="""
        The average temperature of the heater as measured by thermocouple 2.
        """,
    )
    avg_temperature_setpoint = Quantity(
        type=np.float64,
        a_eln={'component': 'NumberEditQuantity', 'defaultDisplayUnit': 'degC'},
        unit='kelvin',
        description="""The average temperature setpoint of the heater.""",
    )
    temperature_1 = SubSection(
        section_def=DtuTemperature,
    )

    temperature_2 = SubSection(
        section_def=DtuTemperature,
    )

    temperature_setpoint = SubSection(
        section_def=DtuTemperature,
    )


class DTUChamberEnvironment(ChamberEnvironment, ArchiveSection):
    """
    Class autogenerated from yaml schema.
    """

    m_def = Section()
    gas_flow = SubSection(
        section_def=DTUGasFlow,
        repeats=True,
    )

    platen_bias = SubSection(
        section_def=DtuPlasma,
    )
    heater = SubSection(section_def=DtuSubstrateHeater)

    def normalize(self, archive: 'EntryArchive', logger: 'BoundLogger') -> None:
        """
        The normalizer for the `DTUChamberEnvironment` class.

        Args:
            archive (EntryArchive): The archive containing the section that is being
            normalized.
            logger (BoundLogger): A structlog logger.
        """
        super().normalize(archive, logger)


class DTUSteps(PVDStep, ArchiveSection):
    """
    Class autogenerated from yaml schema.
    """

    m_def = Section()
    sources = SubSection(
        section_def=DTUSource,
        repeats=True,
    )

    environment = SubSection(
        section_def=DTUChamberEnvironment,
    )  # Temp should go in there

    def normalize(self, archive: 'EntryArchive', logger: 'BoundLogger') -> None:
        """
        The normalizer for the `DTUSteps` class.

        Args:
            archive (EntryArchive): The archive containing the section that is being
            normalized.
            logger (BoundLogger): A structlog logger.
        """
        super().normalize(archive, logger)


class EndOfProcess(ArchiveSection):
    """
    Class autogenerated from yaml schema.
    """

    m_def = Section()
    taken_out = Quantity(
        type=MEnum(['front', 'back']),
        default='front',
        a_eln={'component': 'RadioEnumEditQuantity'},
    )
    heater_temperature = Quantity(
        type=np.float64,
        a_eln={'component': 'NumberEditQuantity', 'defaultDisplayUnit': 'degC'},
        unit='kelvin',
    )
    time_in_chamber_after_deposition = Quantity(
        type=np.float64,
        a_eln={'component': 'NumberEditQuantity', 'defaultDisplayUnit': 'minute'},
        unit='s',
    )
    chamber_purged = Quantity(
        type=bool,
        default=False,
        a_eln=ELNAnnotation(component=ELNComponentEnum.BoolEditQuantity),
    )


class InstrumentParameters(InstrumentReference, ArchiveSection):
    """
    Class autogenerated from yaml schema.
    """

    m_def = Section()
    platen_rotation = Quantity(
        type=np.float64,
        a_eln={'component': 'NumberEditQuantity', 'defaultDisplayUnit': 'degree'},
        unit='rad',
    )
    stage_used = Quantity(
        type=MEnum(['heating', 'cooling']),
        default='heating',
        a_eln={'component': 'RadioEnumEditQuantity'},
    )

    def normalize(self, archive: 'EntryArchive', logger: 'BoundLogger') -> None:
        """
        The normalizer for the `InstrumentParameters` class.

        Args:
            archive (EntryArchive): The archive containing the section that is being
            normalized.
            logger (BoundLogger): A structlog logger.
        """
        super().normalize(archive, logger)
        if self.reference is not None:
            self.lab_id = self.reference.lab_id
            self.name = self.reference.name


class SourceOverview(ArchiveSection):
    """
    Class autogenerated from yaml schema.
    """

    # deposition related parameters
    target_name = Quantity(
        type=str,
        a_eln={'component': 'StringEditQuantity'},
        description='The name of the gun on which the target in mounted.',
    )
    target_material = Quantity(
        type=str,
        a_eln={'component': 'StringEditQuantity', 'label': 'Target material'},
        description='The material of the target.',
    )
    target_usage = Quantity(
        type=np.float64,
        a_eln={
            'component': 'NumberEditQuantity',
            'defaultDisplayUnit': 'kW*h',
            'label': 'Accumulated power (Energy)',
        },
        unit='kW*h',
        description='The end of the deposition target accumulated power ',
    )  # TODO check unit
    target_id = SubSection(
        section_def=DTUTargetReference,
        description='A reference to the target used.',
    )
    applied_power = Quantity(
        type=np.float64,
        a_eln={
            'component': 'NumberEditQuantity',
            'defaultDisplayUnit': 'W',
            'label': 'Applied power',
        },
        unit='(kg*m^2)/s^3',
        description='The applied power.',
    )
    power_type = Quantity(
        type=MEnum(['DC', 'RF', 'pulsed_DC']),
        default='RF',
        a_eln={'component': 'RadioEnumEditQuantity'},
        description='The type of power supply.',
    )
    average_voltage = Quantity(
        type=np.float64,
        a_eln={'component': 'NumberEditQuantity', 'defaultDisplayUnit': 'V'},
        unit='V',
        description='The average voltage (DC bias in RF) of the power supply.',
    )
    std_voltage = Quantity(
        type=np.float64,
        a_eln={'component': 'NumberEditQuantity', 'defaultDisplayUnit': 'V'},
        unit='V',
        description="""
            'The standard deviation of the voltage (DC bias in RF) of the power supply.'
        """,
    )
    start_voltage = Quantity(
        type=np.float64,
        a_eln={'component': 'NumberEditQuantity', 'defaultDisplayUnit': 'V'},
        unit='V',
        description='The voltage (DC bias in RF) at the start of the deposition.',
    )
    end_voltage = Quantity(
        type=np.float64,
        a_eln={'component': 'NumberEditQuantity', 'defaultDisplayUnit': 'V'},
        unit='V',
        description='The voltage (DC bias in RF) at the end of the deposition.',
    )
    start_end_voltage = Quantity(
        type=np.float64,
        a_eln={'component': 'NumberEditQuantity', 'defaultDisplayUnit': 'V'},
        unit='V',
        description='The difference between the start and end voltage (DC bias in RF).',
    )
    max_voltage = Quantity(
        type=np.float64,
        a_eln={'component': 'NumberEditQuantity', 'defaultDisplayUnit': 'V'},
        unit='V',
        description='The maximum voltage (DC bias in RF) during the deposition.',
    )
    min_voltage = Quantity(
        type=np.float64,
        a_eln={'component': 'NumberEditQuantity', 'defaultDisplayUnit': 'V'},
        unit='V',
        description='The minimum voltage (DC bias in RF) during the deposition.',
    )
    range_voltage = Quantity(
        type=np.float64,
        a_eln={'component': 'NumberEditQuantity', 'defaultDisplayUnit': 'V'},
        unit='V',
        description='The difference between min and max voltage (DC bias in RF).',
    )
    voltage_comments = Quantity(
        type=str,
        a_eln={'component': 'RichTextEditQuantity'},
        description='Comments on the voltage (DC bias in RF) during the deposition.',
    )


class UsedGas(GasFlow, ArchiveSection):
    """
    Class autogenerated from yaml schema.
    """

    m_def = Section()
    gas_name = Quantity(
        type=str,
        a_eln={'component': 'StringEditQuantity'},
    )
    used_gas_supply = Quantity(
        type=CompositeSystem,
        a_eln=ELNAnnotation(component=ELNComponentEnum.ReferenceEditQuantity),
    )

    def normalize(self, archive: 'EntryArchive', logger: 'BoundLogger') -> None:
        """
        The normalizer for the `UsedGas` class.

        Args:
            archive (EntryArchive): The archive containing the section that is being
            normalized.
            logger (BoundLogger): A structlog logger.
        """
        super().normalize(archive, logger)
        self.gas_name = self.used_gas_supply.name
        self.gas.name = self.used_gas_supply.name
        self.gas.iupac_name = self.used_gas_supply.iupac_name
        self.gas.molecular_formula = self.used_gas_supply.molecular_formula
        self.gas.molecular_mass = self.used_gas_supply.molecular_mass
        self.gas.inchi = self.used_gas_supply.inchi
        self.gas.inchi_key = self.used_gas_supply.inchi_key
        self.gas.smile = self.used_gas_supply.smiles
        self.gas.canonical_smile = self.used_gas_supply.canonical_smiles
        self.gas.cas_number = self.used_gas_supply.cas_number


class SourceRampUp(ArchiveSection):
    """
    Class autogenerated from yaml schema.
    """

    m_def = Section()
    target_name = Quantity(
        type=str,
        a_eln={'component': 'StringEditQuantity'},
        description='The name of the gun on which the target in mounted.',
    )
    # ignition related parameters
    plasma_ignition_power = Quantity(
        type=np.float64,
        a_eln={'component': 'NumberEditQuantity', 'defaultDisplayUnit': 'W'},
        unit='(kg*m^2)/s^3',
        description='The power at which plasma ignites.',
    )
    plasma_ignition_pressure = Quantity(
        type=np.float64,
        a_eln={'component': 'NumberEditQuantity', 'defaultDisplayUnit': 'mtorr'},
        unit='kg/(m*s^2)',
        description='The pressure at which the plasma was ignited.',
    )


class SourcePresput(ArchiveSection):
    """
    Class autogenerated from yaml schema.
    """

    m_def = Section()
    target_name = Quantity(
        type=str,
        a_eln={'component': 'StringEditQuantity'},
        description='The name of the gun on which the target in mounted.',
    )
    # presput related parameters
    presput_time = Quantity(
        type=np.float64,
        a_eln={'component': 'NumberEditQuantity', 'defaultDisplayUnit': 'minute'},
        unit='s',
        description='The total presputtering time.',
    )
    presput_power = Quantity(
        type=np.float64,
        a_eln={'component': 'NumberEditQuantity', 'defaultDisplayUnit': 'W'},
        unit='(kg*m^2)/s^3',
        description='The average power during presputtering.',
    )
    presput_pressure = Quantity(
        type=np.float64,
        a_eln={'component': 'NumberEditQuantity', 'defaultDisplayUnit': 'mtorr'},
        unit='kg/(m*s^2)',
        description='The average pressure during presputtering.',
    )
    presput_ar_flow = Quantity(
        type=np.float64,
        a_eln={'component': 'NumberEditQuantity', 'defaultDisplayUnit': 'cm^3/minute'},
        unit='m^3/s',
        description='The average Ar flow during presputtering.',
    )


class SourceDepRate(ArchiveSection):
    """
    Class autogenerated from yaml schema.
    """

    m_def = Section()
    target_name = Quantity(
        type=str,
        a_eln={'component': 'StringEditQuantity'},
    )
    # deposition rate related parameters
    source_deprate = Quantity(
        type=np.float64,
        a_eln={'component': 'NumberEditQuantity', 'defaultDisplayUnit': 'nm/s'},
        unit='m/s',
    )
    source_deprate_ref_mat = Quantity(
        type=str,
        a_eln={'component': 'StringEditQuantity'},
    )


class SulfurCrackerPressure(ArchiveSection):
    """
    Class autogenerated from yaml schema.
    """

    m_def = Section()
    sulfur_partial_pressure = Quantity(
        type=np.float64,
        a_eln={'component': 'NumberEditQuantity', 'defaultDisplayUnit': 'mbar'},
        unit='kg/(m*s^2)',
    )


class DepositionParameters(ArchiveSection):
    """
    Class autogenerated from yaml schema.
    """

    m_def = Section()
    deposition_temperature = Quantity(
        type=np.float64,
        default=300,
        a_eln={'component': 'NumberEditQuantity', 'defaultDisplayUnit': 'degC'},
        unit='kelvin',
        description='The temperature of the deposition as measured by thermocouple 1.',
    )
    deposition_temperature_2 = Quantity(
        type=np.float64,
        default=300,
        a_eln={'component': 'NumberEditQuantity', 'defaultDisplayUnit': 'degC'},
        unit='kelvin',
        description='The temperature of the deposition as measured by thermocouple 2.',
    )
    deposition_temperature_setpoint = Quantity(
        type=np.float64,
        default=300,
        a_eln={'component': 'NumberEditQuantity', 'defaultDisplayUnit': 'degC'},
        unit='kelvin',
        description='The temperature setpoint of the deposition.',
    )
    deposition_true_temperature = Quantity(
        type=np.float64,
        a_eln={'defaultDisplayUnit': 'degC'},
        unit='kelvin',
        description="""
            The corrected real temperature of the deposition as calculated with :
            0.905 * (0.5 * (deposition_temperature + deposition_temperature_2)) + 12
        """,
    )
    deposition_time = Quantity(
        type=np.float64,
        default=1800,
        a_eln={'component': 'NumberEditQuantity', 'defaultDisplayUnit': 'minute'},
        unit='s',
        description='The total deposition time.',
    )
    platen_rotation = Quantity(
        type=np.float64,
        a_eln={'component': 'NumberEditQuantity', 'defaultDisplayUnit': 'degree'},
        unit='rad',
        description='The platen rotation angle during the deposition.',
    )
    sputter_pressure = Quantity(
        type=np.float64,
        default=0.6666,
        a_eln={'component': 'NumberEditQuantity', 'defaultDisplayUnit': 'mtorr'},
        unit='kg/(m*s^2)',
        description='The pressure during sputtering as measured by the capman gauge.',
    )
    material_space = Quantity(
        type=str,
        a_eln={'component': 'StringEditQuantity'},
        description='The material space explored by the deposition.',
    )
    ar_flow = Quantity(
        type=np.float64,
        a_eln={
            'component': 'NumberEditQuantity',
            'defaultDisplayUnit': 'cm^3/minute',
            'label': 'Ar flow',
        },
        description="""
            Flow of 100% Ar in equivalent flow at standard conditions 0, i.e.
            the equivalent rate at a temperature of 0 °C (273.15 K) and a pressure of
            1 atm (101325 Pa).
        """,
        unit='m^3/s',
    )
    ar_partial_pressure = Quantity(
        type=np.float64,
        a_eln={
            'defaultDisplayUnit': 'mtorr',
            'label': 'Ar partial pressure',
        },
        description='The Ar partial pressure during the deposition.',
        unit='kg/(m*s^2)',
    )
    h2s_in_ar_flow = Quantity(
        type=np.float64,
        description="""
            Flow of 10% H2S in Ar in equivalent flow at standard conditions 0, i.e.
            the equivalent rate at a temperature of 0 °C (273.15 K) and a pressure of
            1 atm (101325 Pa).
        """,
        a_eln={
            'component': 'NumberEditQuantity',
            'defaultDisplayUnit': 'cm^3/minute',
            'label': 'H2S in Ar flow',
        },
        unit='m^3/s',
    )
    h2s_partial_pressure = Quantity(
        type=np.float64,
        a_eln={
            'defaultDisplayUnit': 'mtorr',
            'label': 'H2S partial pressure',
        },
        unit='kg/(m*s^2)',
        description='The H2S partial pressure during the deposition.',
    )
    nh3_in_ar_flow = Quantity(
        type=np.float64,
        description="""
            Flow of 10% NH3 in Ar in equivalent flow at standard conditions 0, i.e.
            the equivalent rate at a temperature of 0 °C (273.15 K) and a pressure of
            1 atm (101325 Pa).
        """,
        a_eln={
            'component': 'NumberEditQuantity',
            'defaultDisplayUnit': 'cm^3/minute',
            'label': 'NH3 in Ar flow',
        },
        unit='m^3/s',
    )
    nh3_partial_pressure = Quantity(
        type=np.float64,
        a_eln={
            'defaultDisplayUnit': 'mtorr',
            'label': 'NH3 partial pressure',
        },
        unit='kg/(m*s^2)',
        description='The NH3 partial pressure during the deposition.',
    )
    ph3_in_ar_flow = Quantity(
        type=np.float64,
        description="""
            Flow of 10% PH3 in Ar in equivalent flow at standard conditions 0, i.e.
            the equivalent rate at a temperature of 0 °C (273.15 K) and a pressure of
            1 atm (101325 Pa).
        """,
        a_eln={
            'component': 'NumberEditQuantity',
            'defaultDisplayUnit': 'cm^3/minute',
            'label': 'PH3 in Ar flow',
        },
        unit='m^3/s',
    )
    ph3_partial_pressure = Quantity(
        type=np.float64,
        a_eln={
            'defaultDisplayUnit': 'mtorr',
            'label': 'PH3 partial pressure',
        },
        unit='kg/(m*s^2)',
        description='The PH3 partial pressure during the deposition',
    )
    n2_flow = Quantity(
        type=np.float64,
        description="""
            Flow of 100% N2 in equivalent flow at standard conditions 0, i.e.
            the equivalent rate at a temperature of 0 °C (273.15 K) and a pressure of
            1 atm (101325 Pa).
        """,
        a_eln={
            'component': 'NumberEditQuantity',
            'defaultDisplayUnit': 'cm^3/minute',
            'label': 'N2 flow',
        },
        unit='m^3/s',
    )
    n2_partial_pressure = Quantity(
        type=np.float64,
        a_eln={
            'defaultDisplayUnit': 'mtorr',
            'label': 'N2 partial pressure',
        },
        unit='kg/(m*s^2)',
        description='The N2 partial pressure during the deposition.',
    )
    o2_in_ar_flow = Quantity(
        type=np.float64,
        description="""
            Flow of 20% O2 in Ar in equivalent flow at standard conditions 0, i.e.
            the equivalent rate at a temperature of 0 °C (273.15 K) and a pressure of
            1 atm (101325 Pa).
        """,
        a_eln={
            'component': 'NumberEditQuantity',
            'defaultDisplayUnit': 'cm^3/minute',
            'label': 'O2 in Ar flow',
        },
        unit='m^3/s',
    )
    o2_partial_pressure = Quantity(
        type=np.float64,
        a_eln={
            'defaultDisplayUnit': 'mtorr',
            'label': 'O2 partial pressure',
        },
        unit='kg/(m*s^2)',
        description='The O2 partial pressure during the deposition.',
    )
    ph3_h2s_ratio = Quantity(
        type=np.float64,
        a_eln={'component': 'NumberEditQuantity'},
        description='The PH3/H2S ratio (if applicable).',
    )
    magkeeper3 = SubSection(
        section_def=SourceOverview,
    )
    magkeeper4 = SubSection(
        section_def=SourceOverview,
    )
    taurus = SubSection(
        section_def=SourceOverview,
    )
    s_cracker = SubSection(
        section_def=SCrackerOverview,
    )
    used_gases = SubSection(
        section_def=UsedGas,
        repeats=True,
    )

    def _calc_partial_pressure(self):
        ar_flow = self.ar_flow.magnitude if self.ar_flow is not None else 0
        h2s_in_ar_flow = (
            self.h2s_in_ar_flow.magnitude if self.h2s_in_ar_flow is not None else 0
        )
        nh3_in_ar_flow = (
            self.nh3_in_ar_flow.magnitude if self.nh3_in_ar_flow is not None else 0
        )
        ph3_in_ar_flow = (
            self.ph3_in_ar_flow.magnitude if self.ph3_in_ar_flow is not None else 0
        )
        n2_flow = self.n2_flow.magnitude if self.n2_flow is not None else 0
        o2_in_ar_flow = (
            self.o2_in_ar_flow.magnitude if self.o2_in_ar_flow is not None else 0
        )

        total_flow = (
            ar_flow
            + h2s_in_ar_flow
            + nh3_in_ar_flow
            + ph3_in_ar_flow
            + n2_flow
            + o2_in_ar_flow
        )

        total_pressure = self.sputter_pressure.magnitude

        h2s_partial_pressure = (
            h2s_in_ar_flow * GAS_FRACTION['h2s'] / total_flow * total_pressure
        )
        self.h2s_partial_pressure = h2s_partial_pressure * ureg('kg/(m*s^2)')

        nh3_partial_pressure = (
            nh3_in_ar_flow * GAS_FRACTION['nh3'] / total_flow * total_pressure
        )
        self.nh3_partial_pressure = nh3_partial_pressure * ureg('kg/(m*s^2)')

        ph3_partial_pressure = (
            ph3_in_ar_flow * GAS_FRACTION['ph3'] / total_flow * total_pressure
        )
        self.ph3_partial_pressure = ph3_partial_pressure * ureg('kg/(m*s^2)')

        n2_partial_pressure = n2_flow * GAS_FRACTION['n2'] / total_flow * total_pressure
        self.n2_partial_pressure = n2_partial_pressure * ureg('kg/(m*s^2)')

        o2_partial_pressure = (
            o2_in_ar_flow * GAS_FRACTION['o2'] / total_flow * total_pressure
        )
        self.o2_partial_pressure = o2_partial_pressure * ureg('kg/(m*s^2)')

    def normalize(self, archive: 'EntryArchive', logger: 'BoundLogger') -> None:
        """
        The normalizer for the `DepositionParameters` class.

        Args:
            archive (EntryArchive): The archive containing the section that is being
            normalized.
            logger (BoundLogger): A structlog logger.
        """

        super().normalize(archive, logger)
        # derived quantities
        # partial pressures without the S-cracker taken into account
        # p_ok = False
        # if self.ar_flow is not None:
        # flow = self.ar_flow.magnitude
        # ar = self.ar_flow.magnitude
        # if self.h2s_in_ar_flow is not None:
        # flow += self.h2s_in_ar_flow.magnitude
        # h2s = self.h2s_in_ar_flow.magnitude
        # if self.ph3_in_ar_flow is not None:
        # flow += self.ph3_in_ar_flow.magnitude
        # ph3 = self.ph3_in_ar_flow.magnitude
        # p_ok = True

        if self.ar_flow is not None:
            self._calc_partial_pressure()

        # if self.sputter_pressure is not None and p_ok:
        #   p = self.sputter_pressure.to('kg/(m*s^2)').magnitude
        #   total_ar = ar / flow * p + h2s * 0.9 / flow * p + ph3 * 0.9 / flow * p
        #   elf.ar_partial_pressure = total_ar * self.sputter_pressure.u
        #   self.h2s_partial_pressure = h2s * 0.1 / flow * p * self.sputter_pressure.u
        #   self.ph3_partial_pressure = ph3 * 0.1 / flow * p * self.sputter_pressure.u

        # if (
        #    self.deposition_temperature is not None
        #    and self.deposition_true_temperature is None
        # ):
        #    temp = self.deposition_temperature.to('degC').magnitude
        #    temp2 = self.deposition_temperature_2.to('degC').magnitude
        #    tru_temp = 0.905 * (0.5 * (temp + temp2)) + 12
        #    self.deposition_true_temperature = ureg.Quantity(tru_temp, 'degC')

        if self.h2s_in_ar_flow is not None and self.ph3_in_ar_flow is not None:
            if (
                self.ph3_in_ar_flow.magnitude != 0
                and self.h2s_in_ar_flow.magnitude != 0
            ):
                self.ph3_h2s_ratio = (
                    self.ph3_in_ar_flow.magnitude / self.h2s_in_ar_flow.magnitude
                )


class TempRampUp(ArchiveSection):
    duration = Quantity(
        type=np.float64,
        a_eln={'component': 'NumberEditQuantity', 'defaultDisplayUnit': 'minute'},
        unit='s',
        description='The duration of the temperature ramp up.',
    )
    start_temperature_setpoint = Quantity(
        type=np.float64,
        a_eln={'component': 'NumberEditQuantity', 'defaultDisplayUnit': 'degC'},
        unit='kelvin',
        description='The start temperature setpoint.',
    )
    end_temperature_setpoint = Quantity(
        type=np.float64,
        a_eln={'component': 'NumberEditQuantity', 'defaultDisplayUnit': 'degC'},
        unit='kelvin',
        description='The end temperature setpoint.',
    )
    temperature_slope = Quantity(
        type=np.float64,
        a_eln={'component': 'NumberEditQuantity', 'defaultDisplayUnit': 'degC/minute'},
        unit='kelvin/s',
        description='The temperature slope.',
    )
    avg_capman_pressure = Quantity(
        type=np.float64,
        a_eln={'component': 'NumberEditQuantity', 'defaultDisplayUnit': 'mbar'},
        unit='kg/(m*s^2)',
        description='The average pressure during the temperature ramp up.',
    )
    avg_ar_flow = Quantity(
        type=np.float64,
        a_eln={
            'component': 'NumberEditQuantity',
            'defaultDisplayUnit': 'cm^3/minute',
            'label': 'Ar flow',
        },
        unit='m^3/s',
        description='The average Ar flow during the temperature ramp up.',
    )
    avg_h2s_in_ar_flow = Quantity(
        type=np.float64,
        a_eln={
            'component': 'NumberEditQuantity',
            'defaultDisplayUnit': 'cm^3/minute',
            'label': 'H2S in Ar flow',
        },
        unit='m^3/s',
        description='The average H2S flow during the temperature ramp up.',
    )
    avg_ph3_in_ar_flow = Quantity(
        type=np.float64,
        a_eln={
            'component': 'NumberEditQuantity',
            'defaultDisplayUnit': 'cm^3/minute',
            'label': 'PH3 in Ar flow',
        },
        unit='m^3/s',
        description='The average PH3 flow during the temperature ramp up.',
    )
    cracker_enabled = Quantity(
        type=bool,
        default=False,
        a_eln={'component': 'BoolEditQuantity'},
        description='Boolean to indicate if the cracker was enabled.',
    )
    heating_procedure = Quantity(
        type=str,
        a_eln={'component': 'RichTextEditQuantity'},
        description='Comment on the heating procedure.',
    )


class TempRampDown(ArchiveSection):
    duration = Quantity(
        type=np.float64,
        a_eln={'component': 'NumberEditQuantity', 'defaultDisplayUnit': 'minute'},
        unit='s',
        description='The duration of the temperature ramp down.',
    )
    start_temperature = Quantity(
        type=np.float64,
        a_eln={'component': 'NumberEditQuantity', 'defaultDisplayUnit': 'degC'},
        unit='kelvin',
        description='The start temperature.',
    )
    end_temperature = Quantity(
        type=np.float64,
        a_eln={'component': 'NumberEditQuantity', 'defaultDisplayUnit': 'degC'},
        unit='kelvin',
        description='The end temperature.',
    )
    avg_capman_pressure = Quantity(
        type=np.float64,
        a_eln={'component': 'NumberEditQuantity', 'defaultDisplayUnit': 'mbar'},
        unit='kg/(m*s^2)',
        description='The average pressure during the temperature ramp down.',
    )
    avg_ar_flow = Quantity(
        type=np.float64,
        a_eln={
            'component': 'NumberEditQuantity',
            'defaultDisplayUnit': 'cm^3/minute',
            'label': 'Ar flow',
        },
        unit='m^3/s',
        description='The average Ar flow during the temperature ramp down.',
    )
    avg_h2s_in_ar_flow = Quantity(
        type=np.float64,
        a_eln={
            'component': 'NumberEditQuantity',
            'defaultDisplayUnit': 'cm^3/minute',
            'label': 'H2S in Ar flow',
        },
        unit='m^3/s',
        description='The average H2S flow during the temperature ramp down.',
    )
    avg_ph3_in_ar_flow = Quantity(
        type=np.float64,
        a_eln={
            'component': 'NumberEditQuantity',
            'defaultDisplayUnit': 'cm^3/minute',
            'label': 'PH3 in Ar flow',
        },
        unit='m^3/s',
        description='The average PH3 flow during the temperature ramp down.',
    )
    cracker_enabled = Quantity(
        type=bool,
        default=False,
        a_eln={'component': 'BoolEditQuantity'},
        description='Boolean to indicate if the cracker was enabled.',
    )
    anion_input_cutoff_temperature = Quantity(
        type=np.float64,
        a_eln={'component': 'NumberEditQuantity', 'defaultDisplayUnit': 'degC'},
        unit='kelvin',
        description="""
            The temperature at which the anion input (H2S, S-cracker, PH3, NH3, O2
            or N2) was cut off.'
        """,
    )
    cooling_procedure = Quantity(
        type=str,
        a_eln={'component': 'RichTextEditQuantity'},
        description='Comment on the cooling procedure.',
    )


class DtuFlag(ArchiveSection):
    """
    Class autogenerated from yaml schema.
    """

    m_def = Section()

    flag = Quantity(
        type=str,
        description="""
            Flag name associated with the deposition. Flags are used to
            indicate issues that occurred during the deposition (see description).
        """,
        a_eln=ELNAnnotation(
            component=ELNComponentEnum.EnumEditQuantity,
            props=dict(
                suggestions=[
                    'WRONG_TOXIC_GAS_FLOW',
                    'WRONG_CRACKER_SIGNAL',
                    'INTERRUPTED_DEPOSITION',
                ]
            ),
        ),
    )

    flag_description = Quantity(
        type=str,
        a_eln={'component': 'RichTextEditQuantity', 'label': 'Flag description'},
    )

    def normalize(self, archive: 'EntryArchive', logger: 'BoundLogger') -> None:
        """
        The normalizer for the `DtuFlag` class.

        Args:
            archive (EntryArchive): The archive containing the section that is being
            normalized.
            logger (BoundLogger): A structlog logger.
        """

        FLAG_DICT = {
            'WRONG_TOXIC_GAS_FLOW': (
                'The Ar bottle was leaking into the toxic gas line. Therefore,'
                'the toxic gas flows (PH2, H2S) are wrong. The impacted signals'
                '(MFC Flows) have been replaced by 999 in the logfile.'
            ),
            'WRONG_CRACKER_SIGNAL': (
                'The appropriate sulfur cracker signal were not being logged '
                '(Scracker pulse frequency and pulse width). The corresponding '
                'signal columns value have all been replaced the value cooresponding '
                'to the true signal as logged in the phosphosulfide_logbook for '
                ' timestamps during deposition. Therefore, the signal values are only'
                'correct for the timestamps corresponding to the deposition.'
            ),
            'INTERRUPTED_DEPOSITION': (
                'The deposition was interrupted due to the target turning off  '
                'spontenously. The deposition might have been resumed after the '
                'target was turned on again. The deposition time in the logfile '
                'might not be accurate.'
            ),
        }

        super().normalize(archive, logger)
        if self.flag is not None and self.flag_description is None:
            self.flag_description = FLAG_DICT.get(self.flag, None)


class DTUSputtering(SputterDeposition, PlotSection, Schema):
    """
    Class autogenerated from yaml schema.
    """

    m_def = Section(
        categories=[DTUNanolabCategory],
        label='Sputtering',
    )
    lab_id = Quantity(
        type=str,
        a_eln={'component': 'StringEditQuantity', 'label': 'Run ID'},
        description='The ID of the run. Format: user_XXXX_ElemementSymbol',
    )
    location = Quantity(
        type=str,
        default='DTU; IDOL Lab',
        a_eln={'component': 'StringEditQuantity'},
    )
    log_file = Quantity(
        type=str,
        a_eln={'component': 'FileEditQuantity', 'label': 'Log file'},
        description='Cell to upload the log file containing the deposition data.',
    )
    process_log_file = Quantity(
        type=bool,
        default=True,
        description='Boolean to indicate if the log_file should be processed.',
        a_eln=ELNAnnotation(
            component=ELNComponentEnum.BoolEditQuantity,
            label='Process log file',
        ),
    )
    overwrite = Quantity(
        type=bool,
        default=True,
        description="""
            Boolean to indicate if the data present in the class should be
            overwritten by data incoming from the log file.
        """,
        a_eln=ELNAnnotation(
            component=ELNComponentEnum.BoolEditQuantity,
            label='Overwrite existing data ?',
        ),
    )
    cracker_warmup_log_file = Quantity(
        type=str,
        a_eln={'component': 'FileEditQuantity', 'label': 'Cracker warmup log file'},
        description='Cell to upload the log file containing the cracker warmup data.',
    )
    platen_used = Quantity(
        type=MEnum(['A', 'B']),
        a_eln={'component': 'RadioEnumEditQuantity'},
        description='The platen used for the deposition.',
    )
    base_pressure = Quantity(
        type=np.float64,
        a_eln={'component': 'NumberEditQuantity', 'defaultDisplayUnit': 'torr'},
        unit='kg/(m*s^2)',
        description='The base pressure of the chamber before deposition.',
    )
    target_image_before = Quantity(
        type=str,
        a_eln={
            'component': 'FileEditQuantity',
            'label': 'Image of target before the deposition',
        },
        a_browser=BrowserAnnotation(
            adaptor=BrowserAdaptors.RawFileAdaptor,
        ),
        description='Cell to upload the image of the target before the deposition.',
    )
    target_image_after = Quantity(
        type=str,
        a_eln={
            'component': 'FileEditQuantity',
            'label': 'Image of target after the deposition',
        },
        a_browser=BrowserAnnotation(
            adaptor=BrowserAdaptors.RawFileAdaptor,
        ),
        description='Cell to upload the image of the target after the deposition.',
    )
    plasma_image = Quantity(
        type=str,
        a_eln={
            'component': 'FileEditQuantity',
            'label': 'Image of plasma during deposition',
        },
        a_browser=BrowserAnnotation(
            adaptor=BrowserAdaptors.RawFileAdaptor,
        ),
        description='Cell to upload the image of the plasma during the deposition.',
    )
    sample_image = Quantity(
        type=str,
        a_eln=ELNAnnotation(
            component=ELNComponentEnum.FileEditQuantity,
            label='Image of sample',
        ),
        a_browser=BrowserAnnotation(
            adaptor=BrowserAdaptors.RawFileAdaptor,
        ),
        description='Cell to upload the image of the sample.',
    )
    optix_spectra = Quantity(
        type=str,
        a_eln={'component': 'FileEditQuantity', 'label': 'Optix spectra'},
        a_browser=BrowserAnnotation(
            adaptor=BrowserAdaptors.RawFileAdaptor,
        ),
        description='Cell to upload the Optix spectra data.',
    )
    rga_file = Quantity(
        type=str,
        a_eln={'component': 'FileEditQuantity', 'label': 'RGA file'},
        a_browser=BrowserAnnotation(
            adaptor=BrowserAdaptors.RawFileAdaptor,
        ),
        description='Cell to upload the RGA data associated by the Optix spectra data.',
    )
    optix_power_type = Quantity(
        type=MEnum(['DC', 'PDC']),
        a_eln={'component': 'RadioEnumEditQuantity'},
        description='The type of power used for the Optix. DC (default) or PDC.',
    )
    optix_current = Quantity(
        type=np.float64,
        a_eln={'component': 'NumberEditQuantity', 'defaultDisplayUnit': 'uA'},
        unit='A',
        description='The current used for the Optix.',
    )
    flags = SubSection(
        section_def=DtuFlag,
        repeats=True,
    )
    substrates = SubSection(
        section_def=DtuSubstrateMounting,
        repeats=True,
    )
    steps = SubSection(
        section_def=DTUSteps,
        repeats=True,
    )
    end_of_process = SubSection(
        section_def=EndOfProcess,
    )
    instruments = SubSection(
        section_def=InstrumentParameters,
        repeats=True,
    )
    deposition_parameters = SubSection(
        section_def=DepositionParameters,
    )
    source_ramp_up = SubSection(
        section_def=SourceRampUp,
        repeats=True,
    )
    source_presput = SubSection(
        section_def=SourcePresput,
        repeats=True,
    )
    source_deprate = SubSection(
        section_def=SourceDepRate,
        repeats=True,
    )
    sulfur_cracker_pressure = SubSection(
        section_def=SulfurCrackerPressure,
    )
    temperature_ramp_up = SubSection(
        section_def=TempRampUp,
    )
    temperature_ramp_down = SubSection(
        section_def=TempRampDown,
    )

    def plot_plotly_chamber_config(self, logger: 'BoundLogger') -> dict:
        plots = {}

        # checking if the data is available for plotting, else return empty plots
        condition_for_plot = (
            self.instruments[0].platen_rotation is not None
            and self.substrates is not None
            and any(
                gun is not None
                for gun in [
                    self.deposition_parameters.magkeeper3,
                    self.deposition_parameters.magkeeper4,
                    self.deposition_parameters.taurus,
                    self.deposition_parameters.s_cracker,
                ]
            )
        )
        if not condition_for_plot:
            # if the conditions is not met, we return an empty dict of plots
            return plots

        # debbug logger warning
        if self.substrates is not None:
            for substrate in self.substrates:
                pos_x = getattr(substrate, 'position_x', None)
                pos_y = getattr(substrate, 'position_y', None)
                rotation = getattr(substrate, 'rotation', None)
                width = (
                    getattr(substrate.substrate.geometry, 'width', None)
                    if hasattr(substrate, 'substrate')
                    and hasattr(substrate.substrate, 'geometry')
                    else None
                )
                length = (
                    getattr(substrate.substrate.geometry, 'length', None)
                    if hasattr(substrate, 'substrate')
                    and hasattr(substrate.substrate, 'geometry')
                    else None
                )
                logger.debug(
                    f'Substrate: {substrate.name} - '
                    f'pos_x: {pos_x}, pos_y: {pos_y}, rotation: {rotation}, '
                    f'width: {width}, length: {length}'
                )  # can be removed in the future if the position plot is fixed

        # Plotting the sample positions on the platen
        # trying to read the sample positions else default
        # to the default positions
        try:
            samples_plot = read_samples(self.substrates)
        except Exception as e:
            samples_plot = [
                Sample('BR', [20, 35], 0, [40, 40]),
                Sample('BL', [-20, 35], 0, [40, 40]),
                Sample('FR', [20, -5], 0, [40, 40]),
                Sample('FL', [-20, -5], 0, [40, 40]),
                Sample('G', [0, -38], 90, [26, 76]),
            ]
            logger.warning(
                'Failed to read the sample positions. '
                f'Defaulting to BL, BR, FL, FR, and G: {e}'
            )

        dep_params: DepositionParameters = self.deposition_parameters
        guns_plot = read_guns(
            [
                dep_params.magkeeper3,
                dep_params.magkeeper4,
                dep_params.taurus,
                dep_params.s_cracker,
            ],
            ['magkeeper3', 'magkeeper4', 'taurus', 's_cracker'],
        )

        platen_rot = self.instruments[0].platen_rotation.to('degree').magnitude
        sample_pos_plot = plot_plotly_chamber_config(
            samples_plot,
            guns_plot,
            platen_rot,
            plot_title='DEPOSITION CONFIG :',
        )

        plots['Deposition sub. configuration'] = sample_pos_plot

        sample_mounting_plot = plot_plotly_chamber_config(
            samples_plot,
            guns_plot,
            90,
            plot_title='MOUNTING CONFIG :',
            in_chamber=False,
        )
        plots['Mounting sub. configuration'] = sample_mounting_plot

        return plots

    def plot(self, plots, archive: 'EntryArchive', logger: 'BoundLogger') -> None:
        for plot_name, plot in plots.items():
            plot_json = json.loads(plot.to_json())
            plot_json['config'] = dict(
                scrollZoom=False,
            )
            self.figures.append(
                PlotlyFigure(
                    label=plot_name,
                    figure=plot_json,
                )
            )

    # Helper method to write the data
    def write_data(self, config: dict):
        input_dict = config.get('input_dict')
        input_keys = config.get('input_keys')
        output_obj = config.get('output_obj')
        output_obj_name = config.get('output_obj_name')
        output_keys = config.get('output_keys')
        unit = config.get('unit')
        logger = config.get('logger')

        joined_keys = "']['".join(input_keys)
        params_str = f"params['{joined_keys}']"
        subsection_str = f'{output_obj_name}.{".".join(output_keys)}'

        value = get_nested_value(input_dict, input_keys)

        # Checking that the value exists
        if value is None:
            logger.warning(f'Missing {params_str}: Could not set {subsection_str}')
            return
        # We check if the value is a TimeDelta object and convert it to seconds
        if isinstance(value, pd._libs.tslibs.timedeltas.Timedelta):
            try:
                value = value.total_seconds()
            except AttributeError:
                logger.warning(f'{params_str}.total_seconds method is invalid')
                return
            value = ureg.Quantity(value, 'second')
        elif unit is not None:
            if isinstance(value, list):
                try:
                    value = ureg.Quantity(value, unit)
                except Exception as e:
                    logger.warning(f'Failed to convert {params_str} to {unit}: {e}')
                    return
            else:
                try:
                    value = ureg.Quantity(value, unit)
                except Exception as e:
                    logger.warning(f'Failed to convert {params_str} to {unit}: {e}')
                    return
        # Traverse the path to set the nested attribute
        try:
            obj = output_obj
            for attr in output_keys[:-1]:
                obj = getattr(obj, attr)
            setattr(obj, output_keys[-1], value)
        except Exception as e:
            logger.warning(f'Failed to set {params_str} to {subsection_str}: {e}')

    def generate_general_log_data(self, params: dict, logger: 'BoundLogger') -> Self:
        """
        Method for writing the log data to the respective sections.
        Args:
            params (dict): Dictionary containing the log data.
            archive (EntryArchive): The archive containing the section that
              is being written.
            logger (BoundLogger): A structlog logger.
        """

        # Overwriting the datetime and end_time
        self.datetime = params['overview']['log_start_time'].to_pydatetime()
        self.end_time = params['overview']['log_end_time'].to_pydatetime()

        gun_list = ['magkeeper3', 'magkeeper4', 'taurus']

        # Mapping the params to the respective sections:
        # mapping refers to linking a (nested) location in the param dictionnary
        # to a (nested) location in the DTUSputtering class, together with an info on
        # the unit of the incomming value (if applicable)
        param_nomad_map = map_params_to_nomad(params, gun_list)

        # Initializing a temporary class objects

        sputtering = DTUSputtering()
        sputtering.samples = []
        sputtering.steps = []
        sputtering.deposition_parameters = DepositionParameters()
        sputtering.source_ramp_up = []
        sputtering.source_presput = []
        sputtering.source_deprate = []
        sputtering.temperature_ramp_up = TempRampUp()
        sputtering.temperature_ramp_down = TempRampDown()

        for gun in gun_list:
            # check if the gun has been used during the deposition
            if params['deposition'].get(gun, {}).get('enabled', False):
                # Create a SourceOverview object and set it to the relevant attribute
                source_overview = SourceOverview()
                setattr(sputtering.deposition_parameters, gun, source_overview)

                # Set the target_id attribute of the SourceOverview object
                target_reference = DTUTargetReference()
                setattr(source_overview, 'target_id', target_reference)

        # check if the S cracker has been used and initiate it if so
        if params['deposition'].get('s_cracker', {}).get('enabled', False):
            sputtering.deposition_parameters.s_cracker = SCrackerOverview()

        sputtering.end_of_process = EndOfProcess()

        # Looping through the param_nomad_map
        # here we unpack the map to get the
        #   #1. the path in the param dict of the incomming data
        #   #2. the path in the nomad DTUSputtering class where the data should go
        #   #3. the unit of the value from the param dict

        #Ex:
        # [
        #     ['deposition', 'avg_temp_1'],  #1
        #     ['deposition_parameters', 'deposition_temperature'],  #2
        #     'degC',  #3
        # ],
        for input_keys, output_keys, unit in param_nomad_map:
            #we wrap everything into a config dict
            config = {
                'input_dict': params, #the params dict from where the data comes
                'input_keys': input_keys, #1
                'output_obj': sputtering, # the target object where we write the data
                'output_obj_name': 'sputtering',
                'output_keys': output_keys, #2
                'unit': unit, #3
                'logger': logger, #a logger
            }
            #call write_data with the config dict
            # data will perform the writing operation
            self.write_data(config)

        # Special case for the adjusted instrument parameters
        instrument_reference = InstrumentParameters()
        if 'platen_position' in params['deposition']:
            instrument_reference.platen_rotation = ureg.Quantity(
                params['deposition']['platen_position'], 'degree'
            )
        sputtering.instruments = [instrument_reference]

        # Generating the target ramp up, presput and deprate measurement using another
        # generate_ function nested into the generate_general_log_data
        # function. the generate_source_up_presput_deprate_log_data uses
        # a very similar logic as the all the other generate_ functions
        targets_ramp_up, targets_presput, targets_deprate = (
            self.generate_source_up_presput_deprate_log_data(params, logger)
        )

        sputtering.source_ramp_up.extend(targets_ramp_up)

        sputtering.source_presput.extend(targets_presput)

        sputtering.source_deprate.extend(targets_deprate)

        # if the depositon was interrupted (this an info that we get from the params
        # dict, we put a flag on this sputtering process
        if params['deposition']['interrupted']:
            sputtering.flags.append(DtuFlag(flag='INTERRUPTED_DEPOSITION'))

        return sputtering

    def generate_source_up_presput_deprate_log_data(
        self, params: dict, logger: 'BoundLogger'
    ) -> None:
        targets_ramp_up = []
        targets_presput = []
        targets_deprate = []

        for target_name in ['taurus', 'magkeeper3', 'magkeeper4']:
            if params.get('deposition', {}).get(target_name, {}).get('enabled', False):
                target_ramp_up = SourceRampUp()

                source_ramp_up_param_nomad_map = map_source_up_params_to_nomad(
                    target_name
                )

                # Looping through the source_ramp_up_param_nomad_map
                # see generate_general_log_data comments for more info on the logic
                for input_keys, output_keys, unit in source_ramp_up_param_nomad_map:
                    config = {
                        'input_dict': params,
                        'input_keys': input_keys,
                        'output_obj': target_ramp_up,
                        'output_obj_name': 'ramp_up',
                        'output_keys': output_keys,
                        'unit': unit,
                        'logger': logger,
                    }
                    self.write_data(config)

                targets_ramp_up.append(target_ramp_up)

                target_presput = SourcePresput()

                source_presput_param_nomad_map = map_source_presput_params_to_nomad(
                    target_name
                )

                # Looping through the source_presput_param_nomad_map
                for input_keys, output_keys, unit in source_presput_param_nomad_map:
                    config = {
                        'input_dict': params,
                        'input_keys': input_keys,
                        'output_obj': target_presput,
                        'output_obj_name': 'presput',
                        'output_keys': output_keys,
                        'unit': unit,
                        'logger': logger,
                    }
                    self.write_data(config)

                targets_presput.append(target_presput)

                target_deprate = SourceDepRate()

                source_deprate_param_nomad_map = map_source_deprate_params_to_nomad(
                    target_name
                )

                # Looping through the source_deprate_param_nomad_map
                #
                for input_keys, output_keys, unit in source_deprate_param_nomad_map:
                    config = {
                        'input_dict': params,
                        'input_keys': input_keys,
                        'output_obj': target_deprate,
                        'output_obj_name': 'deprate',
                        'output_keys': output_keys,
                        'unit': unit,
                        'logger': logger,
                    }
                    self.write_data(config)

                targets_deprate.append(target_deprate)

        all_targets = SourceDepRate()

        all_deprate_param_nomad_map = map_source_deprate_params_to_nomad('all')

        # Looping through the source_deprate_param_nomad_map
        for input_keys, output_keys, unit in all_deprate_param_nomad_map:
            config = {
                'input_dict': params,
                'input_keys': input_keys,
                'output_obj': all_targets,
                'output_obj_name': 'deprate',
                'output_keys': output_keys,
                'unit': unit,
                'logger': logger,
            }
            self.write_data(config)

        targets_deprate.append(all_targets)

        return targets_ramp_up, targets_presput, targets_deprate

    def generate_step_log_data(
        self, step_params: dict, archive: 'EntryArchive', logger: 'BoundLogger'
    ) -> None:
        steps = []

        for key in step_params:
            # Initializing a temporary step object
            step = DTUSteps()

            step_param_nomad_map = map_step_params_to_nomad(key)

            # Looping through the step_param_nomad_map
            # see generate_general_log_data comments for more info on the logic

            for input_keys, output_keys, unit in step_param_nomad_map:
                config = {
                    'input_dict': step_params,
                    'input_keys': input_keys,
                    'output_obj': step,
                    'output_obj_name': 'step',
                    'output_keys': output_keys,
                    'unit': unit,
                    'logger': logger,
                }
                self.write_data(config)

            # generate the sources

            step.sources = []

            # generate sputtering sources
            sputter_sources = self.generate_sputtering_sources_log_data(
                step_params, key, archive, logger
            )

            step.sources.extend(sputter_sources)

            # generate the s cracker source
            if (
                step_params.get(key, {})
                .get('sources', {})
                .get('s_cracker', {})
                .get('cracker_record', False)
            ):
                s_cracker = self.generate_s_cracker_log_data(step_params, key, logger)

                step.sources.append(s_cracker)

            # #generate the reactive gases source

            # reactive_gas_sources = self.generate_reactive_gas_sources_log_data(
            #     step_params, key, logger
            # )

            # step.sources.extend(reactive_gas_sources)

            # generate environment
            step.environment = DTUChamberEnvironment()

            environment = self.generate_environment_log_data(step_params, key, logger)

            new_gas_flows = []
            # generate the gas flows by removing the
            for single_gas_flow in environment.gas_flow:
                # if the average flow is below 1, we unright the gas flow
                flow_rate_values = single_gas_flow.flow_rate.value
                magnitudes = [q.to('cm^3/minute').magnitude for q in flow_rate_values]
                avg_flow = np.mean(magnitudes)
                if avg_flow >= 1:
                    new_gas_flows.append(single_gas_flow)
            environment.gas_flow = new_gas_flows

            step.environment = environment

            if 'Deposition' in step.name:
                step.creates_new_thin_film = True
            steps.append(step)

        return steps

    # def generate_reactive_gas_sources_log_data(
    #     self, step_params: dict, key: str, logger: 'BoundLogger'
    # ) -> None:
    #     gas_sources = []

    #     for gas_name in ['h2s', 'ph3']:
    #         single_gas_source = DtuReactiveGasSource()

    #         gas_source_param_nomad_map = map_reactive_gas_source_params_to_nomad(
    #             key, gas_name
    #         )

    #         # Looping through the gas_source_param_nomad_map
    #         for input_keys, output_keys, unit in gas_source_param_nomad_map:
    #             config = {
    #                 'input_dict': step_params,
    #                 'input_keys': input_keys,
    #                 'output_obj': single_gas_source,
    #                 'output_obj_name': 'gas_source',
    #                 'output_keys': output_keys,
    #                 'unit': unit,
    #                 'logger': logger,
    #             }
    #             self.write_data(config)

    #         gas_sources.append(single_gas_source)

    def generate_s_cracker_log_data(
        self, step_params: dict, key: str, logger: 'BoundLogger'
    ) -> None:
        cracker_source = DtuCrackerSource()
        cracker_source.vapor_source = SCracker()
        cracker_source.vapor_source.zone1_temperature = DtuZoneTemp()

        cracker_source.vapor_source.zone2_temperature = DtuZoneTemp()
        cracker_source.vapor_source.zone3_temperature = DtuZoneTemp()
        cracker_source.valve_open = DTUShutter()

        s_cracker_param_nomad_map = map_s_cracker_params_to_nomad(key)

        # Looping through the s_cracker_param_nomad_map
        for input_keys, output_keys, unit in s_cracker_param_nomad_map:
            config = {
                'input_dict': step_params,
                'input_keys': input_keys,
                'output_obj': cracker_source,
                'output_obj_name': 'cracker_source',
                'output_keys': output_keys,
                'unit': unit,
                'logger': logger,
            }
            self.write_data(config)
        cracker_source.material = [
            DtuCrackerMaterial(
                pure_substance=PureSubstanceSection(molecular_formula='S')
            )
        ]
        return cracker_source

    def generate_sputtering_sources_log_data(
        self,
        step_params: dict,
        key: str,
        archive: 'EntryArchive',
        logger: 'BoundLogger',
    ) -> None:
        sources = []

        for source_name in ['magkeeper3', 'magkeeper4', 'taurus']:
            # Create a DTUSource object and set it to the relevant attribute
            source = DTUSputteringSource()
            source.material = []
            source.source_shutter_open = DTUShutter()

            # Generate the power supply object
            power_type = (
                step_params.get(key, {})
                .get('sources', {})
                .get(source_name, {})
                .get('power_supply', {})
                .get('power_type', False)
            )

            if power_type == 'RF':
                source.vapor_source = DTUSputterRFPowerSupply()
                source.vapor_source.dc_bias = DtuDCBias()
                source.vapor_source.fwd_power = DtuForwardPower()
                source.vapor_source.rfl_power = DtuReflectedPower()
            elif power_type == 'DC':
                source.vapor_source = DTUSputterDCPowerSupply()
                source.vapor_source.voltage = DtuVoltage()
                source.vapor_source.current = DtuCurrent()
            elif power_type == 'pulsed_DC':  # only for pulsed_DC
                source.vapor_source = DTUSputterPulsedDCPowerSupply()
                source.vapor_source.voltage = DtuVoltage()
                source.vapor_source.current = DtuCurrent()
                source.vapor_source.pulse_frequency = DtuPulseFrequency()
                source.vapor_source.dead_time = DtuDeadTime()
            else:
                # source.vapor_source = DTUSputterPowerSupply()
                continue

            source.vapor_source.power_sp = DtuPowerSetPoint()

            # Mapping the source_param_nomad_map
            source_param_nomad_map = map_sputter_source_params_to_nomad(
                key, source_name, power_type
            )

            # Looping through the source_param_nomad_map
            for input_keys, output_keys, unit in source_param_nomad_map:
                config = {
                    'input_dict': step_params,
                    'input_keys': input_keys,
                    'output_obj': source,
                    'output_obj_name': 'source',
                    'output_keys': output_keys,
                    'unit': unit,
                    'logger': logger,
                }
                self.write_data(config)

            target = self.generate_material_log_data(
                step_params, key, source_name, archive, logger
            )

            source.material.extend(target)

            sources.append(source)

        return sources

    def generate_material_log_data(
        self,
        step_params: dict,
        key: str,
        source_name: str,
        archive: 'EntryArchive',
        logger: 'BoundLogger',
    ) -> None:
        target_list = []

        target = DTUTargetComponent()

        # Mapping the material_param_nomad_map
        material_param_nomad_map = map_material_params_to_nomad(key, source_name)
        for input_keys, output_keys, unit in material_param_nomad_map:
            config = {
                'input_dict': step_params,
                'input_keys': input_keys,
                'output_obj': target,
                'output_obj_name': 'target',
                'output_keys': output_keys,
                'unit': unit,
                'logger': logger,
            }
            self.write_data(config)
        # Run the normalizer of the target subsection to find reference from lab_id
        target.normalize(archive, logger)
        target_list.append(target)

        return target_list

    def generate_environment_log_data(
        self, step_params: dict, key: str, logger: 'BoundLogger'
    ) -> None:
        environment = DTUChamberEnvironment()
        environment.gas_flow = []
        environment.pressure = Pressure()
        environment.platen_bias = DtuPlasma()
        environment.heater = DtuSubstrateHeater()

        environment_param_nomad_map = map_environment_params_to_nomad(key)

        # Looping through the environment_param_nomad_map (writing pressure data)
        for input_keys, output_keys, unit in environment_param_nomad_map:
            config = {
                'input_dict': step_params,
                'input_keys': input_keys,
                'output_obj': environment,
                'output_obj_name': 'environment',
                'output_keys': output_keys,
                'unit': unit,
                'logger': logger,
            }
            self.write_data(config)

        gas_flow = self.generate_gas_flow_log_data(step_params, key, logger)

        environment.gas_flow.extend(gas_flow)

        # write platen bias data
        platen_bias = self.generate_platen_bias_log_data(step_params, key, logger)

        environment.platen_bias = platen_bias

        # write heater data

        heater = self.generate_heater_log_data(step_params, key, logger)

        environment.heater = heater

        return environment

    def generate_platen_bias_log_data(
        self, step_params: dict, key: str, logger: 'BoundLogger'
    ) -> None:
        platen_bias = DtuPlasma()

        platen_bias.source_shutter_open = DTUShutter()

        platen_bias.vapor_source = DTUSputterRFPowerSupply()
        platen_bias.vapor_source.power_sp = DtuPowerSetPoint()
        platen_bias.vapor_source.dc_bias = DtuDCBias()
        platen_bias.vapor_source.fwd_power = DtuForwardPower()
        platen_bias.vapor_source.rfl_power = DtuReflectedPower()

        platen_bias_param_nomad_map = map_platen_bias_params_to_nomad(key, step_params)

        # Looping through the platen_bias_param_nomad_map
        for input_keys, output_keys, unit in platen_bias_param_nomad_map:
            config = {
                'input_dict': step_params,
                'input_keys': input_keys,
                'output_obj': platen_bias,
                'output_obj_name': 'platen_bias',
                'output_keys': output_keys,
                'unit': unit,
                'logger': logger,
            }
            self.write_data(config)

        return platen_bias

    def generate_heater_log_data(
        self, step_params: dict, key: str, logger: 'BoundLogger'
    ) -> None:
        heater = DtuSubstrateHeater()

        heater.temperature_1 = DtuTemperature()
        heater.temperature_2 = DtuTemperature()
        heater.temperature_setpoint = DtuTemperature()

        heater_param_nomad_map = map_heater_params_to_nomad(key)

        # Looping through the heater_param_nomad_map
        for input_keys, output_keys, unit in heater_param_nomad_map:
            config = {
                'input_dict': step_params,
                'input_keys': input_keys,
                'output_obj': heater,
                'output_obj_name': 'heater',
                'output_keys': output_keys,
                'unit': unit,
                'logger': logger,
            }
            self.write_data(config)

        return heater

    def generate_gas_flow_log_data(
        self, step_params: dict, key: str, logger: 'BoundLogger'
    ) -> None:
        gas_flow = []

        for gas_name in ['ar', 'n2', 'o2', 'ph3', 'nh3', 'h2s']:
            single_gas_flow = DTUGasFlow()
            single_gas_flow.flow_rate = VolumetricFlowRate()
            single_gas_flow.gas = PureSubstanceSection()

            gas_flow_param_nomad_map = map_gas_flow_params_to_nomad(key, gas_name)

            # Looping through the gas_flow_param_nomad_map
            for input_keys, output_keys, unit in gas_flow_param_nomad_map:
                config = {
                    'input_dict': step_params,
                    'input_keys': input_keys,
                    'output_obj': single_gas_flow,
                    'output_obj_name': 'gas_flow',
                    'output_keys': output_keys,
                    'unit': unit,
                    'logger': logger,
                }
                self.write_data(config)

            gas_flow.append(single_gas_flow)

        return gas_flow

    def add_libraries(self, archive: 'EntryArchive', logger: 'BoundLogger') -> None:
        samples = []
<<<<<<< HEAD
        substrate_mounting: DtuSubstrateMounting
=======
        substrate_mounting: DtuSubstrateMounting  # TODO ?????
>>>>>>> 65767034
        for idx, substrate_mounting in enumerate(self.substrates):
            if substrate_mounting.substrate is None:
                continue
            if isinstance(substrate_mounting.substrate, MProxy):
                substrate_mounting.substrate.m_proxy_resolve()
            library = DTUCombinatorialLibrary()
            library.substrate = SubstrateReference(
                reference=substrate_mounting.substrate
            )
            sample_id = str(idx)
            if substrate_mounting.name is not None:
                sample_id = substrate_mounting.name.replace(' ', '-')
            if self.lab_id is not None:
                lab_id = self.lab_id
            else:
                lab_id = '_'.join(self.name.split())
            library.lab_id = f'{lab_id}_{sample_id}'
            elements = self.deposition_parameters.material_space.split('-')
            composition = [ElementalComposition(element=e) for e in elements if e]
            layer = ThinFilm(
                elemental_composition=composition,
                lab_id=f'{library.lab_id}-Layer',
            )
            layer_ref = create_archive(layer, archive, f'{layer.lab_id}.archive.json')
            library.layers = [
                ThinFilmReference(
                    name='Main layer',
                    reference=layer_ref,
                    lab_id=layer.lab_id,
                )
            ]

            library.process_parameter_overview = ProcessParameterOverview()

            # we write some important process parameters to the library
            library.process_parameter_overview.position_x = (
                substrate_mounting.position_x
            )
            library.process_parameter_overview.position_y = (
                substrate_mounting.position_y
            )

            # library.process_parameter_overview.deposition_parameters = (
            #    self.deposition_parameters
            # )
            # TODO add more process parameters

            library_ref = create_archive(
                library, archive, f'{library.lab_id}.archive.json'
            )
            samples.append(
                CompositeSystemReference(
                    name=f'Sample {sample_id}',
                    reference=library_ref,
                    lab_id=library.lab_id,
                )
            )
            # step: DTUSteps
            # for step in self.steps:
            #     if not step.creates_new_thin_film:
            #         continue
            #     print(f'{step.sample_parameters = }')
            #     if step.sample_parameters is None:
            #         step.sample_parameters = SampleParameters()
            #     print(f'{step.sample_parameters = }')
            #     step.sample_parameters.layer = ThinFilmReference(
            #         reference=layer_ref,
            #         lab_id=layer.lab_id,
            #     )
            #     step.sample_parameters.substrate = ThinFilmStackReference(
            #         reference=library_ref,
            #         lab_id=library.lab_id,
            #     )

        self.samples = samples

    def add_target_to_workflow(self, archive: 'EntryArchive') -> None:
        """
        Temporary method to add the target to the workflow2.inputs list.
        """
        for step in self.steps:
            step: DTUSteps
            for source in step.sources:
                source: DTUSource
                for m in source.material:
                    if isinstance(m, DTUTargetComponent):
                        archive.workflow2.inputs.append(
                            Link(name=f'Target: {m.name}', section=m.system)
                        )
                        return

    def correct_platen_angle(
        self, archive: 'EntryArchive', logger: 'BoundLogger'
    ) -> None:
        """Method to correct the platen angle if the datetime is after 2025-05-08.
        This is a fix to correct the angle of the platen after the
        8th of May 2025, where the angles are shifted by 120 degrees relative
        to the old angle, as a result of a Maintenance on the sputter chamber.
        """
        if self.datetime is not None:
            dt = self.datetime
            if hasattr(dt, 'tzinfo') and dt.tzinfo is not None:
                dt = dt.replace(tzinfo=None)
            if dt >= datetime(2025, 5, 8):
                if self.instruments[0].platen_rotation is not None:
                    # add a debug logger warning that the angle is being corrected
                    logger.warning(
                        'Correcting the platen angle by +120 degrees due to the new '
                        'angle shift after the 8th of May 2025.'
                    )
                    new_angle = (
                        self.instruments[0].platen_rotation + 120 * ureg('degree')
                    ) % (360 * ureg('degree'))
                    self.instruments[0].platen_rotation = new_angle.to('degree')
                    self.deposition_parameters.platen_rotation = new_angle.to('degree')
            else:
                logger.warning(
                    'No angle correction is done since the data is before the 8th'
                    'of May 2025.'
                )

    def parse_log_file(self, archive: 'EntryArchive', logger: 'BoundLogger') -> None:
        """
        Method for parsing the log file and writing the data to the respective sections.
        Args:
            archive (EntryArchive): The archive containing the section that is being
            written.
            logger (BoundLogger): A structlog logger.
        """
        # Extracting the sample name from the log file name
        log_name = os.path.basename(self.log_file)
        sample_id = '_'.join(log_name.split('_')[0:3])
        # If lab_id is empty, assign the sample name to lab_id
        if self.lab_id is None:
            self.lab_id = sample_id
        # Openning the log file
        with archive.m_context.raw_file(self.log_file, 'r') as log:
            # reading the csv logfile
            log_df = read_logfile(log.name)
            # formatting the logfiles (finding out which power supply is connected to
            # which source, harmonizing some column names)
            formated_log_df, _ = format_logfile(log_df)
            # calling the read_events master function that extracts events from the log
            # file based on conditions and a dict of all the events (deposition, ...),
            # and a couple dictionary of process derived parameters: one master
            # parameter dict and one step dict
            events_plot, params, step_params = read_events(log_df)

        # if the parsing has not failed
        if params is not None:
            # we write logfile data from the master parameter dict to the
            # respective sections
            sputtering = self.generate_general_log_data(params, logger)

        if step_params is not None and sputtering is not None:
            # we write logfile data from the step parameter dict to the steps section
            steps = self.generate_step_log_data(step_params, archive, logger)
            sputtering.steps.extend(steps)

        # Merging the sputtering object with self

        if self.overwrite:

            # If we are overwriting, it means that we favour data incomming from the
            # logfile parsing over the data that is already there in the entry
            merge_sections(sputtering, self, logger)
            for _, prop in self.m_def.all_properties.items():
                if sputtering.m_is_set(prop):
                    self.m_set(prop, None)
                    self.m_set(prop, sputtering.m_get(prop))
        else:
            # if not, we favour data that is already in the entry
            merge_sections(self, sputtering, logger)

        # Run the nomalizer of the environment subsection
        for step in self.steps:
            for gas_flow in step.environment.gas_flow:
                gas_flow.normalize(archive, logger)
                gas_flow.gas.normalize(archive, logger)

        # correct the angle of the platen if necessary (after the 8th of may 2025,
        # the angle are all shited by 120 degrees relative to the old angle)
        self.correct_platen_angle(archive, logger)

        # Triggering the plotting of multiple plots

        self.figures = []

        # Generating the plot using the master plotting function
        plots = generate_plots(
            formated_log_df,
            events_plot,
            params,
            self.lab_id,
        )

        # Updating the plots with two plots displaying out the samples are mounted
        # relative to the platen and relative to the chamber during deposition
        plots.update(self.plot_plotly_chamber_config(logger))


        # call the plotting function from self to show all the plots from the
        # plots list in the entry
        self.plot(plots, archive, logger)

        #create combinatorial libraries if the parsing has been successful
        if self.deposition_parameters is not None:
            self.add_libraries(archive, logger)

    def normalize(self, archive: 'EntryArchive', logger: 'BoundLogger') -> None:
        """
        The normalizer for the `DTUSputtering` class.

        Args:
            archive (EntryArchive): The archive containing the section that is being
            normalized.
            logger (BoundLogger): A structlog logger.
        """
        # Analysing log file
        if self.log_file and self.process_log_file:
            #call to the master function that parses the logfile
            self.parse_log_file(archive, logger)

        archive.workflow2 = None
        super().normalize(archive, logger)
        self.add_target_to_workflow(archive)
        archive.workflow2.inputs.extend(
            [
                Link(name=f'Substrate: {substrate.name}', section=substrate.substrate)
                for substrate in self.substrates
            ]
        )
        if self.deposition_parameters is not None:
            if archive.results is None:
                archive.results = Results()
            if archive.results.material is None:
                archive.results.material = Material()
            elements = self.deposition_parameters.material_space.split('-')
            archive.results.material.elements = elements


m_package.__init_metainfo__()
<|MERGE_RESOLUTION|>--- conflicted
+++ resolved
@@ -1,3041 +1,3037 @@
-#
-# Copyright The NOMAD Authors.
-#
-# This file is part of NOMAD. See https://nomad-lab.eu for further info.
-#
-# Licensed under the Apache License, Version 2.0 (the "License");
-# you may not use this file except in compliance with the License.
-# You may obtain a copy of the License at
-#
-#     http://www.apache.org/licenses/LICENSE-2.0
-#
-# Unless required by applicable law or agreed to in writing, software
-# distributed under the License is distributed on an "AS IS" BASIS,
-# WITHOUT WARRANTIES OR CONDITIONS OF ANY KIND, either express or implied.
-# See the License for the specific language governing permissions and
-# limitations under the License.
-#
-
-import json
-from datetime import datetime
-from typing import TYPE_CHECKING, Self
-
-import numpy as np
-import pandas as pd
-from nomad.datamodel.data import ArchiveSection, Schema
-from nomad.datamodel.metainfo.annotations import (
-    BrowserAdaptors,
-    BrowserAnnotation,
-    ELNAnnotation,
-    ELNComponentEnum,
-)
-from nomad.datamodel.metainfo.basesections import (
-    Component,
-    CompositeSystem,
-    CompositeSystemReference,
-    ElementalComposition,
-    InstrumentReference,
-    PureSubstanceComponent,
-    PureSubstanceSection,
-)
-from nomad.datamodel.metainfo.plot import PlotlyFigure, PlotSection
-from nomad.datamodel.metainfo.workflow import (
-    Link,
-)
-from nomad.datamodel.results import Material, Results
-from nomad.metainfo import MEnum, MProxy, Package, Quantity, Section, SubSection
-from nomad.units import ureg
-from nomad_material_processing.general import (
-    SubstrateReference,
-    ThinFilm,
-    ThinFilmReference,
-)
-from nomad_material_processing.vapor_deposition.general import (
-    ChamberEnvironment,
-    GasFlow,
-    Pressure,
-    SubstrateHeater,
-    TimeSeries,
-    VolumetricFlowRate,
-)
-from nomad_material_processing.vapor_deposition.pvd.general import (
-    PVDEvaporationSource,
-    PVDSource,
-    PVDStep,
-)
-from nomad_material_processing.vapor_deposition.pvd.sputtering import SputterDeposition
-from nomad_measurements.utils import create_archive, merge_sections
-
-from nomad_dtu_nanolab_plugin.categories import DTUNanolabCategory
-from nomad_dtu_nanolab_plugin.schema_packages.gas import DTUGasSupply
-from nomad_dtu_nanolab_plugin.schema_packages.sample import (
-    DTUCombinatorialLibrary,
-    ProcessParameterOverview,
-)
-from nomad_dtu_nanolab_plugin.schema_packages.substrate import (
-    DTUSubstrate,
-    DTUSubstrateBatch,
-)
-from nomad_dtu_nanolab_plugin.schema_packages.target import DTUTarget
-from nomad_dtu_nanolab_plugin.sputter_log_reader import (
-    GAS_FRACTION,
-    Sample,
-    format_logfile,
-    generate_plots,
-    get_nested_value,
-    map_environment_params_to_nomad,
-    map_gas_flow_params_to_nomad,
-    map_heater_params_to_nomad,
-    map_material_params_to_nomad,
-    map_params_to_nomad,
-    map_platen_bias_params_to_nomad,
-    map_s_cracker_params_to_nomad,
-    map_source_deprate_params_to_nomad,
-    map_source_presput_params_to_nomad,
-    map_source_up_params_to_nomad,
-    map_sputter_source_params_to_nomad,
-    map_step_params_to_nomad,
-    plot_plotly_chamber_config,
-    read_events,
-    read_guns,
-    read_logfile,
-    read_samples,
-)
-
-if TYPE_CHECKING:
-    from nomad.datamodel.datamodel import EntryArchive
-    from structlog.stdlib import BoundLogger
-
-import os
-
-m_package = Package(name='DTU customised sputter Schemas')
-
-
-class DtuSubstrateMounting(ArchiveSection):
-    """
-    Section containing information about the mounting of the substrate.
-    """
-
-    m_def = Section()
-    name = Quantity(
-        type=str,
-        description='The name of the substrate mounting.',
-        a_eln=ELNAnnotation(
-            component=ELNComponentEnum.StringEditQuantity,
-        ),
-    )
-    substrate_batch = Quantity(
-        type=DTUSubstrateBatch,
-        description='A reference to the batch of the substrate used.',
-        a_eln=ELNAnnotation(
-            component=ELNComponentEnum.ReferenceEditQuantity,
-        ),
-    )
-    substrate = Quantity(
-        type=DTUSubstrate,
-        description='A reference to the substrate used.',
-        a_eln=ELNAnnotation(
-            component=ELNComponentEnum.ReferenceEditQuantity,
-        ),
-    )
-    relative_position = Quantity(
-        type=str,
-        description='The relative position of the substrate on the platen.',
-        a_eln=ELNAnnotation(
-            component=ELNComponentEnum.EnumEditQuantity,
-            props=dict(suggestions=['BL', 'BR', 'FL', 'FR', 'G']),
-        ),
-    )
-    position_x = Quantity(
-        type=np.float64,
-        description='The x-coordinate of the substrate on the platen.',
-        a_eln=ELNAnnotation(
-            component=ELNComponentEnum.NumberEditQuantity,
-            defaultDisplayUnit='cm',
-        ),
-        unit='m',
-    )
-    position_y = Quantity(
-        type=np.float64,
-        description='The y-coordinate of the substrate on the platen.',
-        a_eln=ELNAnnotation(
-            component=ELNComponentEnum.NumberEditQuantity,
-            defaultDisplayUnit='cm',
-        ),
-        unit='m',
-    )
-    rotation = Quantity(
-        type=np.float64,
-        description="""
-            The rotation of the substrate on the platen, relative to
-            the width (x-axis) and height (y-axis) of the substrate.
-        """,
-        a_eln=ELNAnnotation(
-            component=ELNComponentEnum.NumberEditQuantity,
-            defaultDisplayUnit='degree',
-        ),
-        unit='rad',
-    )
-    method_of_contact = Quantity(
-        type=MEnum(['clamps', 'frame', 'other']),
-        default='clamps',
-        description='The method of contact between the substrate and the platen.',
-        a_eln=ELNAnnotation(
-            component=ELNComponentEnum.RadioEnumEditQuantity,
-        ),
-    )
-    mask_used = Quantity(
-        type=bool,
-        default=False,
-        description='Whether a mask was used during the deposition.',
-        a_eln=ELNAnnotation(
-            component=ELNComponentEnum.BoolEditQuantity,
-        ),
-    )
-    mask_description = Quantity(
-        type=str,
-        description='A description of the mask used.',
-        a_eln=ELNAnnotation(
-            component=ELNComponentEnum.RichTextEditQuantity,
-        ),
-    )
-
-    def normalize(self, archive: 'EntryArchive', logger: 'BoundLogger') -> None:
-        """
-        The normalizer for the `DtuSubstrateMounting` class.
-
-        Args:
-            archive (EntryArchive): The archive containing the section that is being
-            normalized.
-            logger (BoundLogger): A structlog logger.
-        """
-        super().normalize(archive, logger)
-        if isinstance(self.substrate_batch, MProxy):
-            self.substrate_batch.m_proxy_resolve()
-        if self.substrate is None and isinstance(
-            self.substrate_batch, DTUSubstrateBatch
-        ):
-            substrate = self.substrate_batch.next_not_used_in(DTUSputtering)
-            self.substrate = substrate
-        if self.position_x is None or self.position_y is None or self.rotation is None:
-            positions = {
-                'BL': (-0.02, 0.035, 0),
-                'BR': (0.02, 0.035, 0),
-                'FL': (-0.02, -0.005, 0),
-                'FR': (0.02, -0.005, 0),
-                'G': (0, -0.038, np.pi / 2),
-            }
-            if self.relative_position in positions:
-                self.position_x, self.position_y, self.rotation = positions[
-                    self.relative_position
-                ]
-        if self.relative_position is not None:
-            self.name = self.relative_position
-        elif self.position_x is not None and self.position_y is not None:
-            self.name = (
-                f'x{self.position_x.to("cm").magnitude:.1f}-'
-                f'y{self.position_y.to("cm").magnitude:.1f}'
-            ).replace('.', 'p')
-
-
-class DtuPowerSetPoint(TimeSeries):
-    m_def = Section(
-        a_plot=dict(
-            x='time',
-            y='value',
-        ),
-    )
-
-    value = Quantity(
-        type=np.float64,
-        unit='W',
-        description="""The set point power.""",
-        shape=['*'],
-    )
-
-
-class DTUSputterPowerSupply(PVDEvaporationSource):
-    power_type = Quantity(
-        type=MEnum(['RF', 'DC', 'pulsed_DC']),
-        default='RF',
-        a_eln={'component': 'RadioEnumEditQuantity'},
-    )
-    avg_power_sp = Quantity(
-        type=np.float64,
-        a_eln={'component': 'NumberEditQuantity', 'defaultDisplayUnit': 'W'},
-        unit='(kg*m^2)/s^3',
-    )
-    power_sp = SubSection(
-        section_def=DtuPowerSetPoint,
-    )
-
-
-class DtuDCBias(TimeSeries):
-    m_def = Section(
-        a_plot=dict(
-            x='time',
-            y='value',
-        ),
-    )
-
-    value = Quantity(
-        type=np.float64,
-        unit='V',
-        description="""The DC self bias.""",
-        shape=['*'],
-    )
-
-
-class DtuForwardPower(TimeSeries):
-    m_def = Section(
-        a_plot=dict(
-            x='time',
-            y='value',
-        ),
-    )
-
-    value = Quantity(
-        type=np.float64,
-        unit='W',
-        description="""The forward power.""",
-        shape=['*'],
-    )
-
-
-class DtuReflectedPower(TimeSeries):
-    m_def = Section(
-        a_plot=dict(
-            x='time',
-            y='value',
-        ),
-    )
-
-    value = Quantity(
-        type=np.float64,
-        unit='W',
-        description="""The reflected power.""",
-        shape=['*'],
-    )
-
-
-class DTUSputterRFPowerSupply(DTUSputterPowerSupply):
-    power_type = Quantity(
-        type=MEnum(['RF']),
-        default='RF',
-        a_eln={'component': 'RadioEnumEditQuantity'},
-        description='The type of power supply.',
-    )
-    avg_dc_bias = Quantity(
-        type=np.float64,
-        a_eln={'component': 'NumberEditQuantity', 'defaultDisplayUnit': 'V'},
-        unit='V',
-        description='The average DC bias.',
-    )
-    dc_bias = SubSection(
-        section_def=DtuDCBias,
-    )
-    avg_fwd_power = Quantity(
-        type=np.float64,
-        a_eln={'component': 'NumberEditQuantity', 'defaultDisplayUnit': 'W'},
-        unit='(kg*m^2)/s^3',
-        description='The average forward power.',
-    )
-    fwd_power = SubSection(
-        section_def=DtuForwardPower,
-    )
-    avg_rfl_power = Quantity(
-        type=np.float64,
-        a_eln={'component': 'NumberEditQuantity', 'defaultDisplayUnit': 'W'},
-        unit='(kg*m^2)/s^3',
-        description='The average reflected power.',
-    )
-    rfl_power = SubSection(
-        section_def=DtuReflectedPower,
-    )
-
-
-class DtuVoltage(TimeSeries):
-    m_def = Section(
-        a_plot=dict(
-            x='time',
-            y='value',
-        ),
-    )
-
-    value = Quantity(
-        type=np.float64,
-        unit='V',
-        description="""The voltage of the power supply.""",
-        shape=['*'],
-    )
-
-
-class DtuCurrent(TimeSeries):
-    m_def = Section(
-        a_plot=dict(
-            x='time',
-            y='value',
-        ),
-    )
-
-    value = Quantity(
-        type=np.float64,
-        unit='A',
-        description="""The current of the power supply.""",
-        shape=['*'],
-    )
-
-
-class DTUSputterDCPowerSupply(DTUSputterPowerSupply):
-    avg_voltage = Quantity(
-        type=np.float64,
-        a_eln={'component': 'NumberEditQuantity', 'defaultDisplayUnit': 'V'},
-        unit='V',
-        description='The average voltage of the DC power supply.',
-    )
-    voltage = SubSection(
-        section_def=DtuVoltage,
-    )
-    avg_current = Quantity(
-        type=np.float64,
-        a_eln={'component': 'NumberEditQuantity', 'defaultDisplayUnit': 'A'},
-        unit='A',
-        description='The average current of the DC power supply.',
-    )
-    current = SubSection(
-        section_def=DtuCurrent,
-    )
-
-
-class DtuPulseFrequency(TimeSeries):
-    m_def = Section(
-        a_plot=dict(
-            x='time',
-            y='value',
-        ),
-    )
-
-    value = Quantity(
-        type=np.float64,
-        unit='Hz',
-        description="""The pulse frequency of the PDC power supply""",
-        shape=['*'],
-    )
-
-
-class DtuDeadTime(TimeSeries):
-    m_def = Section(
-        a_plot=dict(
-            x='time',
-            y='value',
-        ),
-    )
-
-    value = Quantity(
-        type=np.float64,
-        unit='s',
-        description="""The dead time of the PDC power supply.""",
-        shape=['*'],
-    )
-
-
-class DTUSputterPulsedDCPowerSupply(DTUSputterDCPowerSupply):
-    avg_pulse_frequency = Quantity(
-        type=np.float64,
-        a_eln={'component': 'NumberEditQuantity', 'defaultDisplayUnit': 'kHz'},
-        unit='1/s',
-        description='The average pulse frequency of the PDC power supply.',
-    )
-    pulse_frequency = SubSection(
-        section_def=DtuPulseFrequency,
-    )
-    avg_dead_time = Quantity(
-        type=np.float64,
-        a_eln={'component': 'NumberEditQuantity', 'defaultDisplayUnit': 'ms'},
-        unit='s',
-        description='The average dead time of the PDC power supply.',
-    )
-    dead_time = SubSection(
-        section_def=DtuDeadTime,
-    )
-
-
-class Substrate(ArchiveSection):
-    """
-    Class autogenerated from yaml schema.
-    """
-
-    m_def = Section()
-    setpoint_temperature = Quantity(
-        type=np.float64,
-        a_eln={'component': 'NumberEditQuantity', 'defaultDisplayUnit': 'degC'},
-        unit='kelvin',
-    )
-    corrected_real_temperature = Quantity(
-        type=np.float64,
-        a_eln={'defaultDisplayUnit': 'degC'},
-        unit='kelvin',
-    )
-
-    def normalize(self, archive: 'EntryArchive', logger: 'BoundLogger') -> None:
-        """
-        The normalizer for the `Substrate` class.
-
-        Args:
-            archive (EntryArchive): The archive containing the section that is being
-            normalized.
-            logger (BoundLogger): A structlog logger.
-        """
-        super().normalize(archive, logger)
-        if self.setpoint_temperature is not None:
-            # Convert set_point_temp to 'kelvin' explicitly and get its magnitude
-            set_point_temp_in_kelvin = self.setpoint_temperature.to('kelvin').magnitude
-            # Perform the calculation using the magnitude
-            r_temp = (set_point_temp_in_kelvin * 0.905) + 12
-            # Assign the result back to, ensuring it's a Quantity with 'kelvin' unit
-            self.corrected_real_temperature = r_temp * self.setpoint_temperature.u
-
-
-class SCrackerOverview(ArchiveSection):
-    """
-    Class autogenerated from yaml schema.
-    """
-
-    m_def = Section()
-    zone1_temperature = Quantity(
-        type=np.float64,
-        a_eln={'component': 'NumberEditQuantity', 'defaultDisplayUnit': 'degC'},
-        unit='kelvin',
-        description="""The temperature of sulfur cracker zone 1.""",
-    )
-    zone1_temperature_setpoint = Quantity(
-        type=np.float64,
-        a_eln={'component': 'NumberEditQuantity', 'defaultDisplayUnit': 'degC'},
-        unit='kelvin',
-        description="""The temperature setpoint of sulfur cracker zone 1.""",
-    )
-    zone2_temperature = Quantity(
-        type=np.float64,
-        a_eln={'component': 'NumberEditQuantity', 'defaultDisplayUnit': 'degC'},
-        unit='kelvin',
-        description="""The temperature of sulfur cracker zone 2.""",
-    )
-    zone3_temperature = Quantity(
-        type=np.float64,
-        a_eln={'component': 'NumberEditQuantity', 'defaultDisplayUnit': 'degC'},
-        unit='kelvin',
-        description="""The temperature of sulfur cracker zone 3.""",
-    )
-    valve_on_time = Quantity(
-        type=np.float64,
-        a_eln={'component': 'NumberEditQuantity', 'defaultDisplayUnit': 's'},
-        unit='s',
-        description="""The valve on time of the sulfur cracker zone 2.""",
-    )
-    valve_frequency = Quantity(
-        type=np.float64,
-        a_eln={'component': 'NumberEditQuantity', 'defaultDisplayUnit': 'Hz'},
-        unit='1/s',
-        description="""The valve frequency of the sulfur cracker zone 2.""",
-    )
-
-
-class DtuZoneTemp(TimeSeries):
-    m_def = Section(
-        a_plot=dict(
-            x='time',
-            y='value',
-        ),
-    )
-
-    value = Quantity(
-        type=np.float64,
-        unit='K',
-        description="""The temperature of zone 1.""",
-        shape=['*'],
-    )
-
-
-class DtuValveOnTime(TimeSeries):
-    m_def = Section(
-        a_plot=dict(
-            x='time',
-            y='value',
-        ),
-    )
-
-    value = Quantity(
-        type=np.float64,
-        unit='s',
-        description="""The valve on time.""",
-        shape=['*'],
-    )
-
-
-class DtuValveFrequency(TimeSeries):
-    m_def = Section(
-        a_plot=dict(
-            x='time',
-            y='value',
-        ),
-    )
-
-    value = Quantity(
-        type=np.float64,
-        unit='Hz',
-        description="""The valve frequency.""",
-        shape=['*'],
-    )
-
-
-class SCracker(ArchiveSection):
-    avg_zone1_temperature = Quantity(
-        type=np.float64,
-        a_eln={'component': 'NumberEditQuantity', 'defaultDisplayUnit': 'degC'},
-        unit='kelvin',
-        description="""The average temperature of sulfur cracker zone 1.""",
-    )
-    avg_zone2_temperature = Quantity(
-        type=np.float64,
-        a_eln={'component': 'NumberEditQuantity', 'defaultDisplayUnit': 'degC'},
-        unit='kelvin',
-        description="""The average temperature of sulfur cracker zone 2.""",
-    )
-    avg_zone3_temperature = Quantity(
-        type=np.float64,
-        a_eln={'component': 'NumberEditQuantity', 'defaultDisplayUnit': 'degC'},
-        unit='kelvin',
-        description="""The average temperature of sulfur cracker zone 3.""",
-    )
-    avg_valve_on_time = Quantity(
-        type=np.float64,
-        a_eln={'component': 'NumberEditQuantity', 'defaultDisplayUnit': 's'},
-        unit='s',
-        description="""The average valve on time of the sulfur cracker zone 2.""",
-    )
-    avg_valve_frequency = Quantity(
-        type=np.float64,
-        a_eln={'component': 'NumberEditQuantity', 'defaultDisplayUnit': 'Hz'},
-        unit='1/s',
-        description="""The average valve frequency of the sulfur cracker zone 2.""",
-    )
-    zone1_temperature = SubSection(
-        section_def=DtuZoneTemp,
-    )
-    zone2_temperature = SubSection(
-        section_def=DtuZoneTemp,
-    )
-    zone3_temperature = SubSection(
-        section_def=DtuZoneTemp,
-    )
-    valve_on_time = SubSection(
-        section_def=DtuValveOnTime,
-    )
-    valve_frequency = SubSection(
-        section_def=DtuValveFrequency,
-    )
-
-
-class DTUShutter(TimeSeries):
-    m_def = Section(
-        a_plot=dict(
-            x='time',
-            y='value',
-        ),
-    )
-
-    value = Quantity(
-        type=bool,
-        description="""Position of the substrate shutter (1: open, 0: closed).""",
-        shape=['*'],
-    )
-
-    mode_value = Quantity(
-        type=bool,
-        description="""
-            Most represented (mode value) shutter
-            state (1: mostly pen, 0: mostly closed).
-        """,
-    )
-
-
-class DTUTargetReference(CompositeSystemReference):
-    reference = Quantity(
-        type=DTUTarget,
-        description='A reference to a NOMAD Target entry.',
-        a_eln=ELNAnnotation(
-            component='ReferenceEditQuantity',
-            label='composite system reference',
-        ),
-    )
-
-    def normalize(self, archive: 'EntryArchive', logger: 'BoundLogger') -> None:
-        """
-        The normalizer for the `DtuTargetReference` class.
-
-        Args:
-            archive (EntryArchive): The archive containing the section that is being
-            normalized.
-            logger (BoundLogger): A structlog logger.
-        """
-        super().normalize(archive, logger)
-        if self.reference is None:
-            return
-
-
-class DTUTargetComponent(Component):
-    system = Quantity(
-        type=DTUTarget,
-        description='The target material.',
-        a_eln=ELNAnnotation(
-            component=ELNComponentEnum.ReferenceEditQuantity,
-        ),
-    )
-    lab_id = Quantity(
-        type=str,
-        description='The lab ID of the target material.',
-        a_eln=ELNAnnotation(
-            component=ELNComponentEnum.StringEditQuantity,
-        ),
-    )
-
-    def normalize(self, archive: 'EntryArchive', logger: 'BoundLogger') -> None:
-        from nomad.datamodel.context import ServerContext
-
-        if (
-            self.system is None
-            and self.lab_id is not None
-            and isinstance(archive.m_context, ServerContext)
-        ):
-            from nomad.search import MetadataPagination, search
-
-            query = {'results.eln.lab_ids': self.lab_id}
-            search_result = search(
-                owner='all',
-                query=query,
-                pagination=MetadataPagination(page_size=1),
-                user_id=archive.metadata.main_author.user_id,
-            )
-            if search_result.pagination.total > 0:
-                entry_id = search_result.data[0]['entry_id']
-                upload_id = search_result.data[0]['upload_id']
-                self.system = f'../uploads/{upload_id}/archive/{entry_id}#data'
-                if search_result.pagination.total > 1:
-                    logger.warn(
-                        f'Found {search_result.pagination.total} entries with lab_id: '
-                        f'"{self.lab_id}". Will use the first one found.'
-                    )
-            else:
-                logger.warn(f'Found no entries with lab_id: "{self.lab_id}".')
-        elif self.lab_id is None and self.system is not None:
-            self.lab_id = self.system.lab_id
-        if self.name is None and self.lab_id is not None:
-            self.name = self.lab_id
-
-
-class DTUSource(PVDSource):
-    pass
-
-
-class DtuPlasma(DTUSource):  # TODO:reavaluate if the class should inherit DTUSource
-    """
-    Class similar a DTUSputteringSource with the
-    exception that it does not have a material section"""
-
-    source_shutter_open = SubSection(
-        section_def=DTUShutter,
-    )
-    vapor_source = SubSection(
-        section_def=DTUSputterPowerSupply,
-        description="""
-        The power supply of the sputtering source.
-        """,
-    )
-
-
-class DTUSputteringSource(DtuPlasma):
-    """
-    Class autogenerated from yaml schema.
-    """
-
-    m_def = Section()
-    material = SubSection(
-        section_def=DTUTargetComponent,
-        repeats=True,
-    )
-
-    def normalize(self, archive: 'EntryArchive', logger: 'BoundLogger') -> None:
-        """
-        The normalizer for the `DTUSource` class.
-
-        Args:
-            archive (EntryArchive): The archive containing the section that is being
-            normalized.
-            logger (BoundLogger): A structlog logger.
-        """
-        super().normalize(archive, logger)
-
-
-class DtuReactiveGasComponent(Component):
-    system = Quantity(
-        type=DTUGasSupply,
-        description='The reactive gas supply.',
-        a_eln=ELNAnnotation(
-            component=ELNComponentEnum.ReferenceEditQuantity,
-        ),
-    )
-
-
-class DtuMassFlowController(Component):
-    flow = SubSection(
-        section_def=VolumetricFlowRate,
-    )
-
-
-class DtuReactiveGasSource(DTUSource):
-    material = SubSection(
-        section_def=DtuReactiveGasComponent,
-    )
-    vapor_source = SubSection(
-        section_def=DtuMassFlowController,
-    )
-
-
-class DtuCrackerMaterial(PureSubstanceComponent):
-    m_def = Section(
-        a_template={
-            'pure_substance': {
-                'molecular_formula': 'S',
-            },
-        },
-    )
-
-
-class DtuCrackerSource(DTUSource):
-    material = SubSection(section_def=DtuCrackerMaterial)
-    vapor_source = SubSection(
-        section_def=SCracker,
-    )
-    valve_open = SubSection(
-        section_def=DTUShutter,
-    )
-
-
-class DtuGasSupplyComponent(Component):
-    m_def = Section()
-
-    reference = Quantity(
-        type=DTUGasSupply,
-        description='The gas supply used.',
-        a_eln=ELNAnnotation(
-            component=ELNComponentEnum.ReferenceEditQuantity,
-        ),
-    )
-    gas_name = Quantity(
-        type=str,
-        description='The name of the gas.',
-        a_eln=ELNAnnotation(
-            component=ELNComponentEnum.StringEditQuantity,
-        ),
-    )
-
-
-class DTUGasFlow(GasFlow, ArchiveSection):
-    """
-    Class autogenerated from yaml schema.
-    """
-
-    m_def = Section()
-
-    gas_name = Quantity(
-        type=str,
-        a_eln={'component': 'StringEditQuantity', 'label': 'Gas name'},
-        description='The name of the gas.',
-    )
-
-    gas_supply = SubSection(
-        section_def=DtuGasSupplyComponent,
-        description='The gas supply used.',
-    )
-
-    def set_gas_properties(self) -> None:
-        """
-        Set the properties of the gas based on the used gas supply.
-        """
-        self.gas = PureSubstanceSection()
-        self.gas.name = self.gas_supply.reference.name
-        self.gas.iupac_name = self.gas_supply.reference.iupac_name
-        self.gas.molecular_formula = self.gas_supply.reference.molecular_formula
-        self.gas.molecular_mass = self.gas_supply.reference.molecular_mass
-        self.gas.inchi = self.gas_supply.reference.inchi
-        self.gas.inchi_key = self.gas_supply.reference.inchi_key
-        self.gas.smile = self.gas_supply.reference.smiles
-        self.gas.canonical_smile = self.gas_supply.reference.canonical_smiles
-        self.gas.cas_number = self.gas_supply.reference.cas_number
-
-    def normalize(self, archive: 'EntryArchive', logger: 'BoundLogger') -> None:
-        """
-        The normalizer for the `DTUGasFlow` class.
-
-        Args:
-            archive (EntryArchive): The archive containing the section that is being
-            normalized.
-            logger (BoundLogger): A structlog logger.
-        """
-        super().normalize(archive, logger)
-
-        # TODO add a normalizer to find the right bottle
-        from nomad.datamodel.context import ServerContext
-
-        if (
-            self.gas_supply is None
-            and self.gas_name is not None
-            and isinstance(archive.m_context, ServerContext)  # what does this do?
-        ):
-            from nomad.search import MetadataPagination, search
-
-            query = {
-                'results.data.in_use': True,
-                'results.data.molecular_formula': self.gas_name,
-            }
-            search_result = search(
-                owner='all',
-                query=query,
-                pagination=MetadataPagination(page_size=1),
-                user_id=archive.metadata.main_author.user_id,
-            )
-            # if there is not strickly one bottle in use, we sent a warning
-            if search_result.pagination.total == 0:
-                logger.warning(
-                    f'No in use {self.gas_name} found. '
-                    f'Please check the gas bottles inventory.'
-                )
-            # if there is only one bottle in use, we set the used_gas_supply
-            elif search_result.pagination.total == 1:
-                self.gas_supply = DtuGasSupplyComponent()
-                entry_id = search_result.data[0]['entry_id']
-                upload_id = search_result.data[0]['upload_id']
-                self.gas_supply.reference = (
-                    f'../uploads/{upload_id}/archive/{entry_id}#data'
-                )
-                self.gas_supply.gas_name = self.gas_name
-            else:
-                logger.warning(
-                    f'Found multiple ({search_result.pagination.total}) in use '
-                    f'{self.gas_name} bottles. Only one bottle should be in use '
-                    f'at a time. Please check the gas bottles inventory.'
-                )
-
-        if self.gas_supply is not None:
-            self.set_gas_properties()
-
-
-class DtuTemperature(TimeSeries):
-    m_def = Section(
-        a_plot=dict(
-            x='time',
-            y='value',
-        ),
-    )
-
-    value = Quantity(
-        type=np.float64,
-        unit='kelvin',
-        description="""The temperature of the heater.""",
-        shape=['*'],
-    )
-
-
-class DtuSubstrateHeater(SubstrateHeater):
-    """
-    Custom class for the substrate heater.
-    """
-
-    m_def = Section()
-
-    avg_temperature_1 = Quantity(
-        type=np.float64,
-        a_eln={'component': 'NumberEditQuantity', 'defaultDisplayUnit': 'degC'},
-        unit='kelvin',
-        description="""
-        The average temperature of the heater as measured by thermocouple 1.
-        """,
-    )
-    avg_temperature_2 = Quantity(
-        type=np.float64,
-        a_eln={'component': 'NumberEditQuantity', 'defaultDisplayUnit': 'degC'},
-        unit='kelvin',
-        description="""
-        The average temperature of the heater as measured by thermocouple 2.
-        """,
-    )
-    avg_temperature_setpoint = Quantity(
-        type=np.float64,
-        a_eln={'component': 'NumberEditQuantity', 'defaultDisplayUnit': 'degC'},
-        unit='kelvin',
-        description="""The average temperature setpoint of the heater.""",
-    )
-    temperature_1 = SubSection(
-        section_def=DtuTemperature,
-    )
-
-    temperature_2 = SubSection(
-        section_def=DtuTemperature,
-    )
-
-    temperature_setpoint = SubSection(
-        section_def=DtuTemperature,
-    )
-
-
-class DTUChamberEnvironment(ChamberEnvironment, ArchiveSection):
-    """
-    Class autogenerated from yaml schema.
-    """
-
-    m_def = Section()
-    gas_flow = SubSection(
-        section_def=DTUGasFlow,
-        repeats=True,
-    )
-
-    platen_bias = SubSection(
-        section_def=DtuPlasma,
-    )
-    heater = SubSection(section_def=DtuSubstrateHeater)
-
-    def normalize(self, archive: 'EntryArchive', logger: 'BoundLogger') -> None:
-        """
-        The normalizer for the `DTUChamberEnvironment` class.
-
-        Args:
-            archive (EntryArchive): The archive containing the section that is being
-            normalized.
-            logger (BoundLogger): A structlog logger.
-        """
-        super().normalize(archive, logger)
-
-
-class DTUSteps(PVDStep, ArchiveSection):
-    """
-    Class autogenerated from yaml schema.
-    """
-
-    m_def = Section()
-    sources = SubSection(
-        section_def=DTUSource,
-        repeats=True,
-    )
-
-    environment = SubSection(
-        section_def=DTUChamberEnvironment,
-    )  # Temp should go in there
-
-    def normalize(self, archive: 'EntryArchive', logger: 'BoundLogger') -> None:
-        """
-        The normalizer for the `DTUSteps` class.
-
-        Args:
-            archive (EntryArchive): The archive containing the section that is being
-            normalized.
-            logger (BoundLogger): A structlog logger.
-        """
-        super().normalize(archive, logger)
-
-
-class EndOfProcess(ArchiveSection):
-    """
-    Class autogenerated from yaml schema.
-    """
-
-    m_def = Section()
-    taken_out = Quantity(
-        type=MEnum(['front', 'back']),
-        default='front',
-        a_eln={'component': 'RadioEnumEditQuantity'},
-    )
-    heater_temperature = Quantity(
-        type=np.float64,
-        a_eln={'component': 'NumberEditQuantity', 'defaultDisplayUnit': 'degC'},
-        unit='kelvin',
-    )
-    time_in_chamber_after_deposition = Quantity(
-        type=np.float64,
-        a_eln={'component': 'NumberEditQuantity', 'defaultDisplayUnit': 'minute'},
-        unit='s',
-    )
-    chamber_purged = Quantity(
-        type=bool,
-        default=False,
-        a_eln=ELNAnnotation(component=ELNComponentEnum.BoolEditQuantity),
-    )
-
-
-class InstrumentParameters(InstrumentReference, ArchiveSection):
-    """
-    Class autogenerated from yaml schema.
-    """
-
-    m_def = Section()
-    platen_rotation = Quantity(
-        type=np.float64,
-        a_eln={'component': 'NumberEditQuantity', 'defaultDisplayUnit': 'degree'},
-        unit='rad',
-    )
-    stage_used = Quantity(
-        type=MEnum(['heating', 'cooling']),
-        default='heating',
-        a_eln={'component': 'RadioEnumEditQuantity'},
-    )
-
-    def normalize(self, archive: 'EntryArchive', logger: 'BoundLogger') -> None:
-        """
-        The normalizer for the `InstrumentParameters` class.
-
-        Args:
-            archive (EntryArchive): The archive containing the section that is being
-            normalized.
-            logger (BoundLogger): A structlog logger.
-        """
-        super().normalize(archive, logger)
-        if self.reference is not None:
-            self.lab_id = self.reference.lab_id
-            self.name = self.reference.name
-
-
-class SourceOverview(ArchiveSection):
-    """
-    Class autogenerated from yaml schema.
-    """
-
-    # deposition related parameters
-    target_name = Quantity(
-        type=str,
-        a_eln={'component': 'StringEditQuantity'},
-        description='The name of the gun on which the target in mounted.',
-    )
-    target_material = Quantity(
-        type=str,
-        a_eln={'component': 'StringEditQuantity', 'label': 'Target material'},
-        description='The material of the target.',
-    )
-    target_usage = Quantity(
-        type=np.float64,
-        a_eln={
-            'component': 'NumberEditQuantity',
-            'defaultDisplayUnit': 'kW*h',
-            'label': 'Accumulated power (Energy)',
-        },
-        unit='kW*h',
-        description='The end of the deposition target accumulated power ',
-    )  # TODO check unit
-    target_id = SubSection(
-        section_def=DTUTargetReference,
-        description='A reference to the target used.',
-    )
-    applied_power = Quantity(
-        type=np.float64,
-        a_eln={
-            'component': 'NumberEditQuantity',
-            'defaultDisplayUnit': 'W',
-            'label': 'Applied power',
-        },
-        unit='(kg*m^2)/s^3',
-        description='The applied power.',
-    )
-    power_type = Quantity(
-        type=MEnum(['DC', 'RF', 'pulsed_DC']),
-        default='RF',
-        a_eln={'component': 'RadioEnumEditQuantity'},
-        description='The type of power supply.',
-    )
-    average_voltage = Quantity(
-        type=np.float64,
-        a_eln={'component': 'NumberEditQuantity', 'defaultDisplayUnit': 'V'},
-        unit='V',
-        description='The average voltage (DC bias in RF) of the power supply.',
-    )
-    std_voltage = Quantity(
-        type=np.float64,
-        a_eln={'component': 'NumberEditQuantity', 'defaultDisplayUnit': 'V'},
-        unit='V',
-        description="""
-            'The standard deviation of the voltage (DC bias in RF) of the power supply.'
-        """,
-    )
-    start_voltage = Quantity(
-        type=np.float64,
-        a_eln={'component': 'NumberEditQuantity', 'defaultDisplayUnit': 'V'},
-        unit='V',
-        description='The voltage (DC bias in RF) at the start of the deposition.',
-    )
-    end_voltage = Quantity(
-        type=np.float64,
-        a_eln={'component': 'NumberEditQuantity', 'defaultDisplayUnit': 'V'},
-        unit='V',
-        description='The voltage (DC bias in RF) at the end of the deposition.',
-    )
-    start_end_voltage = Quantity(
-        type=np.float64,
-        a_eln={'component': 'NumberEditQuantity', 'defaultDisplayUnit': 'V'},
-        unit='V',
-        description='The difference between the start and end voltage (DC bias in RF).',
-    )
-    max_voltage = Quantity(
-        type=np.float64,
-        a_eln={'component': 'NumberEditQuantity', 'defaultDisplayUnit': 'V'},
-        unit='V',
-        description='The maximum voltage (DC bias in RF) during the deposition.',
-    )
-    min_voltage = Quantity(
-        type=np.float64,
-        a_eln={'component': 'NumberEditQuantity', 'defaultDisplayUnit': 'V'},
-        unit='V',
-        description='The minimum voltage (DC bias in RF) during the deposition.',
-    )
-    range_voltage = Quantity(
-        type=np.float64,
-        a_eln={'component': 'NumberEditQuantity', 'defaultDisplayUnit': 'V'},
-        unit='V',
-        description='The difference between min and max voltage (DC bias in RF).',
-    )
-    voltage_comments = Quantity(
-        type=str,
-        a_eln={'component': 'RichTextEditQuantity'},
-        description='Comments on the voltage (DC bias in RF) during the deposition.',
-    )
-
-
-class UsedGas(GasFlow, ArchiveSection):
-    """
-    Class autogenerated from yaml schema.
-    """
-
-    m_def = Section()
-    gas_name = Quantity(
-        type=str,
-        a_eln={'component': 'StringEditQuantity'},
-    )
-    used_gas_supply = Quantity(
-        type=CompositeSystem,
-        a_eln=ELNAnnotation(component=ELNComponentEnum.ReferenceEditQuantity),
-    )
-
-    def normalize(self, archive: 'EntryArchive', logger: 'BoundLogger') -> None:
-        """
-        The normalizer for the `UsedGas` class.
-
-        Args:
-            archive (EntryArchive): The archive containing the section that is being
-            normalized.
-            logger (BoundLogger): A structlog logger.
-        """
-        super().normalize(archive, logger)
-        self.gas_name = self.used_gas_supply.name
-        self.gas.name = self.used_gas_supply.name
-        self.gas.iupac_name = self.used_gas_supply.iupac_name
-        self.gas.molecular_formula = self.used_gas_supply.molecular_formula
-        self.gas.molecular_mass = self.used_gas_supply.molecular_mass
-        self.gas.inchi = self.used_gas_supply.inchi
-        self.gas.inchi_key = self.used_gas_supply.inchi_key
-        self.gas.smile = self.used_gas_supply.smiles
-        self.gas.canonical_smile = self.used_gas_supply.canonical_smiles
-        self.gas.cas_number = self.used_gas_supply.cas_number
-
-
-class SourceRampUp(ArchiveSection):
-    """
-    Class autogenerated from yaml schema.
-    """
-
-    m_def = Section()
-    target_name = Quantity(
-        type=str,
-        a_eln={'component': 'StringEditQuantity'},
-        description='The name of the gun on which the target in mounted.',
-    )
-    # ignition related parameters
-    plasma_ignition_power = Quantity(
-        type=np.float64,
-        a_eln={'component': 'NumberEditQuantity', 'defaultDisplayUnit': 'W'},
-        unit='(kg*m^2)/s^3',
-        description='The power at which plasma ignites.',
-    )
-    plasma_ignition_pressure = Quantity(
-        type=np.float64,
-        a_eln={'component': 'NumberEditQuantity', 'defaultDisplayUnit': 'mtorr'},
-        unit='kg/(m*s^2)',
-        description='The pressure at which the plasma was ignited.',
-    )
-
-
-class SourcePresput(ArchiveSection):
-    """
-    Class autogenerated from yaml schema.
-    """
-
-    m_def = Section()
-    target_name = Quantity(
-        type=str,
-        a_eln={'component': 'StringEditQuantity'},
-        description='The name of the gun on which the target in mounted.',
-    )
-    # presput related parameters
-    presput_time = Quantity(
-        type=np.float64,
-        a_eln={'component': 'NumberEditQuantity', 'defaultDisplayUnit': 'minute'},
-        unit='s',
-        description='The total presputtering time.',
-    )
-    presput_power = Quantity(
-        type=np.float64,
-        a_eln={'component': 'NumberEditQuantity', 'defaultDisplayUnit': 'W'},
-        unit='(kg*m^2)/s^3',
-        description='The average power during presputtering.',
-    )
-    presput_pressure = Quantity(
-        type=np.float64,
-        a_eln={'component': 'NumberEditQuantity', 'defaultDisplayUnit': 'mtorr'},
-        unit='kg/(m*s^2)',
-        description='The average pressure during presputtering.',
-    )
-    presput_ar_flow = Quantity(
-        type=np.float64,
-        a_eln={'component': 'NumberEditQuantity', 'defaultDisplayUnit': 'cm^3/minute'},
-        unit='m^3/s',
-        description='The average Ar flow during presputtering.',
-    )
-
-
-class SourceDepRate(ArchiveSection):
-    """
-    Class autogenerated from yaml schema.
-    """
-
-    m_def = Section()
-    target_name = Quantity(
-        type=str,
-        a_eln={'component': 'StringEditQuantity'},
-    )
-    # deposition rate related parameters
-    source_deprate = Quantity(
-        type=np.float64,
-        a_eln={'component': 'NumberEditQuantity', 'defaultDisplayUnit': 'nm/s'},
-        unit='m/s',
-    )
-    source_deprate_ref_mat = Quantity(
-        type=str,
-        a_eln={'component': 'StringEditQuantity'},
-    )
-
-
-class SulfurCrackerPressure(ArchiveSection):
-    """
-    Class autogenerated from yaml schema.
-    """
-
-    m_def = Section()
-    sulfur_partial_pressure = Quantity(
-        type=np.float64,
-        a_eln={'component': 'NumberEditQuantity', 'defaultDisplayUnit': 'mbar'},
-        unit='kg/(m*s^2)',
-    )
-
-
-class DepositionParameters(ArchiveSection):
-    """
-    Class autogenerated from yaml schema.
-    """
-
-    m_def = Section()
-    deposition_temperature = Quantity(
-        type=np.float64,
-        default=300,
-        a_eln={'component': 'NumberEditQuantity', 'defaultDisplayUnit': 'degC'},
-        unit='kelvin',
-        description='The temperature of the deposition as measured by thermocouple 1.',
-    )
-    deposition_temperature_2 = Quantity(
-        type=np.float64,
-        default=300,
-        a_eln={'component': 'NumberEditQuantity', 'defaultDisplayUnit': 'degC'},
-        unit='kelvin',
-        description='The temperature of the deposition as measured by thermocouple 2.',
-    )
-    deposition_temperature_setpoint = Quantity(
-        type=np.float64,
-        default=300,
-        a_eln={'component': 'NumberEditQuantity', 'defaultDisplayUnit': 'degC'},
-        unit='kelvin',
-        description='The temperature setpoint of the deposition.',
-    )
-    deposition_true_temperature = Quantity(
-        type=np.float64,
-        a_eln={'defaultDisplayUnit': 'degC'},
-        unit='kelvin',
-        description="""
-            The corrected real temperature of the deposition as calculated with :
-            0.905 * (0.5 * (deposition_temperature + deposition_temperature_2)) + 12
-        """,
-    )
-    deposition_time = Quantity(
-        type=np.float64,
-        default=1800,
-        a_eln={'component': 'NumberEditQuantity', 'defaultDisplayUnit': 'minute'},
-        unit='s',
-        description='The total deposition time.',
-    )
-    platen_rotation = Quantity(
-        type=np.float64,
-        a_eln={'component': 'NumberEditQuantity', 'defaultDisplayUnit': 'degree'},
-        unit='rad',
-        description='The platen rotation angle during the deposition.',
-    )
-    sputter_pressure = Quantity(
-        type=np.float64,
-        default=0.6666,
-        a_eln={'component': 'NumberEditQuantity', 'defaultDisplayUnit': 'mtorr'},
-        unit='kg/(m*s^2)',
-        description='The pressure during sputtering as measured by the capman gauge.',
-    )
-    material_space = Quantity(
-        type=str,
-        a_eln={'component': 'StringEditQuantity'},
-        description='The material space explored by the deposition.',
-    )
-    ar_flow = Quantity(
-        type=np.float64,
-        a_eln={
-            'component': 'NumberEditQuantity',
-            'defaultDisplayUnit': 'cm^3/minute',
-            'label': 'Ar flow',
-        },
-        description="""
-            Flow of 100% Ar in equivalent flow at standard conditions 0, i.e.
-            the equivalent rate at a temperature of 0 °C (273.15 K) and a pressure of
-            1 atm (101325 Pa).
-        """,
-        unit='m^3/s',
-    )
-    ar_partial_pressure = Quantity(
-        type=np.float64,
-        a_eln={
-            'defaultDisplayUnit': 'mtorr',
-            'label': 'Ar partial pressure',
-        },
-        description='The Ar partial pressure during the deposition.',
-        unit='kg/(m*s^2)',
-    )
-    h2s_in_ar_flow = Quantity(
-        type=np.float64,
-        description="""
-            Flow of 10% H2S in Ar in equivalent flow at standard conditions 0, i.e.
-            the equivalent rate at a temperature of 0 °C (273.15 K) and a pressure of
-            1 atm (101325 Pa).
-        """,
-        a_eln={
-            'component': 'NumberEditQuantity',
-            'defaultDisplayUnit': 'cm^3/minute',
-            'label': 'H2S in Ar flow',
-        },
-        unit='m^3/s',
-    )
-    h2s_partial_pressure = Quantity(
-        type=np.float64,
-        a_eln={
-            'defaultDisplayUnit': 'mtorr',
-            'label': 'H2S partial pressure',
-        },
-        unit='kg/(m*s^2)',
-        description='The H2S partial pressure during the deposition.',
-    )
-    nh3_in_ar_flow = Quantity(
-        type=np.float64,
-        description="""
-            Flow of 10% NH3 in Ar in equivalent flow at standard conditions 0, i.e.
-            the equivalent rate at a temperature of 0 °C (273.15 K) and a pressure of
-            1 atm (101325 Pa).
-        """,
-        a_eln={
-            'component': 'NumberEditQuantity',
-            'defaultDisplayUnit': 'cm^3/minute',
-            'label': 'NH3 in Ar flow',
-        },
-        unit='m^3/s',
-    )
-    nh3_partial_pressure = Quantity(
-        type=np.float64,
-        a_eln={
-            'defaultDisplayUnit': 'mtorr',
-            'label': 'NH3 partial pressure',
-        },
-        unit='kg/(m*s^2)',
-        description='The NH3 partial pressure during the deposition.',
-    )
-    ph3_in_ar_flow = Quantity(
-        type=np.float64,
-        description="""
-            Flow of 10% PH3 in Ar in equivalent flow at standard conditions 0, i.e.
-            the equivalent rate at a temperature of 0 °C (273.15 K) and a pressure of
-            1 atm (101325 Pa).
-        """,
-        a_eln={
-            'component': 'NumberEditQuantity',
-            'defaultDisplayUnit': 'cm^3/minute',
-            'label': 'PH3 in Ar flow',
-        },
-        unit='m^3/s',
-    )
-    ph3_partial_pressure = Quantity(
-        type=np.float64,
-        a_eln={
-            'defaultDisplayUnit': 'mtorr',
-            'label': 'PH3 partial pressure',
-        },
-        unit='kg/(m*s^2)',
-        description='The PH3 partial pressure during the deposition',
-    )
-    n2_flow = Quantity(
-        type=np.float64,
-        description="""
-            Flow of 100% N2 in equivalent flow at standard conditions 0, i.e.
-            the equivalent rate at a temperature of 0 °C (273.15 K) and a pressure of
-            1 atm (101325 Pa).
-        """,
-        a_eln={
-            'component': 'NumberEditQuantity',
-            'defaultDisplayUnit': 'cm^3/minute',
-            'label': 'N2 flow',
-        },
-        unit='m^3/s',
-    )
-    n2_partial_pressure = Quantity(
-        type=np.float64,
-        a_eln={
-            'defaultDisplayUnit': 'mtorr',
-            'label': 'N2 partial pressure',
-        },
-        unit='kg/(m*s^2)',
-        description='The N2 partial pressure during the deposition.',
-    )
-    o2_in_ar_flow = Quantity(
-        type=np.float64,
-        description="""
-            Flow of 20% O2 in Ar in equivalent flow at standard conditions 0, i.e.
-            the equivalent rate at a temperature of 0 °C (273.15 K) and a pressure of
-            1 atm (101325 Pa).
-        """,
-        a_eln={
-            'component': 'NumberEditQuantity',
-            'defaultDisplayUnit': 'cm^3/minute',
-            'label': 'O2 in Ar flow',
-        },
-        unit='m^3/s',
-    )
-    o2_partial_pressure = Quantity(
-        type=np.float64,
-        a_eln={
-            'defaultDisplayUnit': 'mtorr',
-            'label': 'O2 partial pressure',
-        },
-        unit='kg/(m*s^2)',
-        description='The O2 partial pressure during the deposition.',
-    )
-    ph3_h2s_ratio = Quantity(
-        type=np.float64,
-        a_eln={'component': 'NumberEditQuantity'},
-        description='The PH3/H2S ratio (if applicable).',
-    )
-    magkeeper3 = SubSection(
-        section_def=SourceOverview,
-    )
-    magkeeper4 = SubSection(
-        section_def=SourceOverview,
-    )
-    taurus = SubSection(
-        section_def=SourceOverview,
-    )
-    s_cracker = SubSection(
-        section_def=SCrackerOverview,
-    )
-    used_gases = SubSection(
-        section_def=UsedGas,
-        repeats=True,
-    )
-
-    def _calc_partial_pressure(self):
-        ar_flow = self.ar_flow.magnitude if self.ar_flow is not None else 0
-        h2s_in_ar_flow = (
-            self.h2s_in_ar_flow.magnitude if self.h2s_in_ar_flow is not None else 0
-        )
-        nh3_in_ar_flow = (
-            self.nh3_in_ar_flow.magnitude if self.nh3_in_ar_flow is not None else 0
-        )
-        ph3_in_ar_flow = (
-            self.ph3_in_ar_flow.magnitude if self.ph3_in_ar_flow is not None else 0
-        )
-        n2_flow = self.n2_flow.magnitude if self.n2_flow is not None else 0
-        o2_in_ar_flow = (
-            self.o2_in_ar_flow.magnitude if self.o2_in_ar_flow is not None else 0
-        )
-
-        total_flow = (
-            ar_flow
-            + h2s_in_ar_flow
-            + nh3_in_ar_flow
-            + ph3_in_ar_flow
-            + n2_flow
-            + o2_in_ar_flow
-        )
-
-        total_pressure = self.sputter_pressure.magnitude
-
-        h2s_partial_pressure = (
-            h2s_in_ar_flow * GAS_FRACTION['h2s'] / total_flow * total_pressure
-        )
-        self.h2s_partial_pressure = h2s_partial_pressure * ureg('kg/(m*s^2)')
-
-        nh3_partial_pressure = (
-            nh3_in_ar_flow * GAS_FRACTION['nh3'] / total_flow * total_pressure
-        )
-        self.nh3_partial_pressure = nh3_partial_pressure * ureg('kg/(m*s^2)')
-
-        ph3_partial_pressure = (
-            ph3_in_ar_flow * GAS_FRACTION['ph3'] / total_flow * total_pressure
-        )
-        self.ph3_partial_pressure = ph3_partial_pressure * ureg('kg/(m*s^2)')
-
-        n2_partial_pressure = n2_flow * GAS_FRACTION['n2'] / total_flow * total_pressure
-        self.n2_partial_pressure = n2_partial_pressure * ureg('kg/(m*s^2)')
-
-        o2_partial_pressure = (
-            o2_in_ar_flow * GAS_FRACTION['o2'] / total_flow * total_pressure
-        )
-        self.o2_partial_pressure = o2_partial_pressure * ureg('kg/(m*s^2)')
-
-    def normalize(self, archive: 'EntryArchive', logger: 'BoundLogger') -> None:
-        """
-        The normalizer for the `DepositionParameters` class.
-
-        Args:
-            archive (EntryArchive): The archive containing the section that is being
-            normalized.
-            logger (BoundLogger): A structlog logger.
-        """
-
-        super().normalize(archive, logger)
-        # derived quantities
-        # partial pressures without the S-cracker taken into account
-        # p_ok = False
-        # if self.ar_flow is not None:
-        # flow = self.ar_flow.magnitude
-        # ar = self.ar_flow.magnitude
-        # if self.h2s_in_ar_flow is not None:
-        # flow += self.h2s_in_ar_flow.magnitude
-        # h2s = self.h2s_in_ar_flow.magnitude
-        # if self.ph3_in_ar_flow is not None:
-        # flow += self.ph3_in_ar_flow.magnitude
-        # ph3 = self.ph3_in_ar_flow.magnitude
-        # p_ok = True
-
-        if self.ar_flow is not None:
-            self._calc_partial_pressure()
-
-        # if self.sputter_pressure is not None and p_ok:
-        #   p = self.sputter_pressure.to('kg/(m*s^2)').magnitude
-        #   total_ar = ar / flow * p + h2s * 0.9 / flow * p + ph3 * 0.9 / flow * p
-        #   elf.ar_partial_pressure = total_ar * self.sputter_pressure.u
-        #   self.h2s_partial_pressure = h2s * 0.1 / flow * p * self.sputter_pressure.u
-        #   self.ph3_partial_pressure = ph3 * 0.1 / flow * p * self.sputter_pressure.u
-
-        # if (
-        #    self.deposition_temperature is not None
-        #    and self.deposition_true_temperature is None
-        # ):
-        #    temp = self.deposition_temperature.to('degC').magnitude
-        #    temp2 = self.deposition_temperature_2.to('degC').magnitude
-        #    tru_temp = 0.905 * (0.5 * (temp + temp2)) + 12
-        #    self.deposition_true_temperature = ureg.Quantity(tru_temp, 'degC')
-
-        if self.h2s_in_ar_flow is not None and self.ph3_in_ar_flow is not None:
-            if (
-                self.ph3_in_ar_flow.magnitude != 0
-                and self.h2s_in_ar_flow.magnitude != 0
-            ):
-                self.ph3_h2s_ratio = (
-                    self.ph3_in_ar_flow.magnitude / self.h2s_in_ar_flow.magnitude
-                )
-
-
-class TempRampUp(ArchiveSection):
-    duration = Quantity(
-        type=np.float64,
-        a_eln={'component': 'NumberEditQuantity', 'defaultDisplayUnit': 'minute'},
-        unit='s',
-        description='The duration of the temperature ramp up.',
-    )
-    start_temperature_setpoint = Quantity(
-        type=np.float64,
-        a_eln={'component': 'NumberEditQuantity', 'defaultDisplayUnit': 'degC'},
-        unit='kelvin',
-        description='The start temperature setpoint.',
-    )
-    end_temperature_setpoint = Quantity(
-        type=np.float64,
-        a_eln={'component': 'NumberEditQuantity', 'defaultDisplayUnit': 'degC'},
-        unit='kelvin',
-        description='The end temperature setpoint.',
-    )
-    temperature_slope = Quantity(
-        type=np.float64,
-        a_eln={'component': 'NumberEditQuantity', 'defaultDisplayUnit': 'degC/minute'},
-        unit='kelvin/s',
-        description='The temperature slope.',
-    )
-    avg_capman_pressure = Quantity(
-        type=np.float64,
-        a_eln={'component': 'NumberEditQuantity', 'defaultDisplayUnit': 'mbar'},
-        unit='kg/(m*s^2)',
-        description='The average pressure during the temperature ramp up.',
-    )
-    avg_ar_flow = Quantity(
-        type=np.float64,
-        a_eln={
-            'component': 'NumberEditQuantity',
-            'defaultDisplayUnit': 'cm^3/minute',
-            'label': 'Ar flow',
-        },
-        unit='m^3/s',
-        description='The average Ar flow during the temperature ramp up.',
-    )
-    avg_h2s_in_ar_flow = Quantity(
-        type=np.float64,
-        a_eln={
-            'component': 'NumberEditQuantity',
-            'defaultDisplayUnit': 'cm^3/minute',
-            'label': 'H2S in Ar flow',
-        },
-        unit='m^3/s',
-        description='The average H2S flow during the temperature ramp up.',
-    )
-    avg_ph3_in_ar_flow = Quantity(
-        type=np.float64,
-        a_eln={
-            'component': 'NumberEditQuantity',
-            'defaultDisplayUnit': 'cm^3/minute',
-            'label': 'PH3 in Ar flow',
-        },
-        unit='m^3/s',
-        description='The average PH3 flow during the temperature ramp up.',
-    )
-    cracker_enabled = Quantity(
-        type=bool,
-        default=False,
-        a_eln={'component': 'BoolEditQuantity'},
-        description='Boolean to indicate if the cracker was enabled.',
-    )
-    heating_procedure = Quantity(
-        type=str,
-        a_eln={'component': 'RichTextEditQuantity'},
-        description='Comment on the heating procedure.',
-    )
-
-
-class TempRampDown(ArchiveSection):
-    duration = Quantity(
-        type=np.float64,
-        a_eln={'component': 'NumberEditQuantity', 'defaultDisplayUnit': 'minute'},
-        unit='s',
-        description='The duration of the temperature ramp down.',
-    )
-    start_temperature = Quantity(
-        type=np.float64,
-        a_eln={'component': 'NumberEditQuantity', 'defaultDisplayUnit': 'degC'},
-        unit='kelvin',
-        description='The start temperature.',
-    )
-    end_temperature = Quantity(
-        type=np.float64,
-        a_eln={'component': 'NumberEditQuantity', 'defaultDisplayUnit': 'degC'},
-        unit='kelvin',
-        description='The end temperature.',
-    )
-    avg_capman_pressure = Quantity(
-        type=np.float64,
-        a_eln={'component': 'NumberEditQuantity', 'defaultDisplayUnit': 'mbar'},
-        unit='kg/(m*s^2)',
-        description='The average pressure during the temperature ramp down.',
-    )
-    avg_ar_flow = Quantity(
-        type=np.float64,
-        a_eln={
-            'component': 'NumberEditQuantity',
-            'defaultDisplayUnit': 'cm^3/minute',
-            'label': 'Ar flow',
-        },
-        unit='m^3/s',
-        description='The average Ar flow during the temperature ramp down.',
-    )
-    avg_h2s_in_ar_flow = Quantity(
-        type=np.float64,
-        a_eln={
-            'component': 'NumberEditQuantity',
-            'defaultDisplayUnit': 'cm^3/minute',
-            'label': 'H2S in Ar flow',
-        },
-        unit='m^3/s',
-        description='The average H2S flow during the temperature ramp down.',
-    )
-    avg_ph3_in_ar_flow = Quantity(
-        type=np.float64,
-        a_eln={
-            'component': 'NumberEditQuantity',
-            'defaultDisplayUnit': 'cm^3/minute',
-            'label': 'PH3 in Ar flow',
-        },
-        unit='m^3/s',
-        description='The average PH3 flow during the temperature ramp down.',
-    )
-    cracker_enabled = Quantity(
-        type=bool,
-        default=False,
-        a_eln={'component': 'BoolEditQuantity'},
-        description='Boolean to indicate if the cracker was enabled.',
-    )
-    anion_input_cutoff_temperature = Quantity(
-        type=np.float64,
-        a_eln={'component': 'NumberEditQuantity', 'defaultDisplayUnit': 'degC'},
-        unit='kelvin',
-        description="""
-            The temperature at which the anion input (H2S, S-cracker, PH3, NH3, O2
-            or N2) was cut off.'
-        """,
-    )
-    cooling_procedure = Quantity(
-        type=str,
-        a_eln={'component': 'RichTextEditQuantity'},
-        description='Comment on the cooling procedure.',
-    )
-
-
-class DtuFlag(ArchiveSection):
-    """
-    Class autogenerated from yaml schema.
-    """
-
-    m_def = Section()
-
-    flag = Quantity(
-        type=str,
-        description="""
-            Flag name associated with the deposition. Flags are used to
-            indicate issues that occurred during the deposition (see description).
-        """,
-        a_eln=ELNAnnotation(
-            component=ELNComponentEnum.EnumEditQuantity,
-            props=dict(
-                suggestions=[
-                    'WRONG_TOXIC_GAS_FLOW',
-                    'WRONG_CRACKER_SIGNAL',
-                    'INTERRUPTED_DEPOSITION',
-                ]
-            ),
-        ),
-    )
-
-    flag_description = Quantity(
-        type=str,
-        a_eln={'component': 'RichTextEditQuantity', 'label': 'Flag description'},
-    )
-
-    def normalize(self, archive: 'EntryArchive', logger: 'BoundLogger') -> None:
-        """
-        The normalizer for the `DtuFlag` class.
-
-        Args:
-            archive (EntryArchive): The archive containing the section that is being
-            normalized.
-            logger (BoundLogger): A structlog logger.
-        """
-
-        FLAG_DICT = {
-            'WRONG_TOXIC_GAS_FLOW': (
-                'The Ar bottle was leaking into the toxic gas line. Therefore,'
-                'the toxic gas flows (PH2, H2S) are wrong. The impacted signals'
-                '(MFC Flows) have been replaced by 999 in the logfile.'
-            ),
-            'WRONG_CRACKER_SIGNAL': (
-                'The appropriate sulfur cracker signal were not being logged '
-                '(Scracker pulse frequency and pulse width). The corresponding '
-                'signal columns value have all been replaced the value cooresponding '
-                'to the true signal as logged in the phosphosulfide_logbook for '
-                ' timestamps during deposition. Therefore, the signal values are only'
-                'correct for the timestamps corresponding to the deposition.'
-            ),
-            'INTERRUPTED_DEPOSITION': (
-                'The deposition was interrupted due to the target turning off  '
-                'spontenously. The deposition might have been resumed after the '
-                'target was turned on again. The deposition time in the logfile '
-                'might not be accurate.'
-            ),
-        }
-
-        super().normalize(archive, logger)
-        if self.flag is not None and self.flag_description is None:
-            self.flag_description = FLAG_DICT.get(self.flag, None)
-
-
-class DTUSputtering(SputterDeposition, PlotSection, Schema):
-    """
-    Class autogenerated from yaml schema.
-    """
-
-    m_def = Section(
-        categories=[DTUNanolabCategory],
-        label='Sputtering',
-    )
-    lab_id = Quantity(
-        type=str,
-        a_eln={'component': 'StringEditQuantity', 'label': 'Run ID'},
-        description='The ID of the run. Format: user_XXXX_ElemementSymbol',
-    )
-    location = Quantity(
-        type=str,
-        default='DTU; IDOL Lab',
-        a_eln={'component': 'StringEditQuantity'},
-    )
-    log_file = Quantity(
-        type=str,
-        a_eln={'component': 'FileEditQuantity', 'label': 'Log file'},
-        description='Cell to upload the log file containing the deposition data.',
-    )
-    process_log_file = Quantity(
-        type=bool,
-        default=True,
-        description='Boolean to indicate if the log_file should be processed.',
-        a_eln=ELNAnnotation(
-            component=ELNComponentEnum.BoolEditQuantity,
-            label='Process log file',
-        ),
-    )
-    overwrite = Quantity(
-        type=bool,
-        default=True,
-        description="""
-            Boolean to indicate if the data present in the class should be
-            overwritten by data incoming from the log file.
-        """,
-        a_eln=ELNAnnotation(
-            component=ELNComponentEnum.BoolEditQuantity,
-            label='Overwrite existing data ?',
-        ),
-    )
-    cracker_warmup_log_file = Quantity(
-        type=str,
-        a_eln={'component': 'FileEditQuantity', 'label': 'Cracker warmup log file'},
-        description='Cell to upload the log file containing the cracker warmup data.',
-    )
-    platen_used = Quantity(
-        type=MEnum(['A', 'B']),
-        a_eln={'component': 'RadioEnumEditQuantity'},
-        description='The platen used for the deposition.',
-    )
-    base_pressure = Quantity(
-        type=np.float64,
-        a_eln={'component': 'NumberEditQuantity', 'defaultDisplayUnit': 'torr'},
-        unit='kg/(m*s^2)',
-        description='The base pressure of the chamber before deposition.',
-    )
-    target_image_before = Quantity(
-        type=str,
-        a_eln={
-            'component': 'FileEditQuantity',
-            'label': 'Image of target before the deposition',
-        },
-        a_browser=BrowserAnnotation(
-            adaptor=BrowserAdaptors.RawFileAdaptor,
-        ),
-        description='Cell to upload the image of the target before the deposition.',
-    )
-    target_image_after = Quantity(
-        type=str,
-        a_eln={
-            'component': 'FileEditQuantity',
-            'label': 'Image of target after the deposition',
-        },
-        a_browser=BrowserAnnotation(
-            adaptor=BrowserAdaptors.RawFileAdaptor,
-        ),
-        description='Cell to upload the image of the target after the deposition.',
-    )
-    plasma_image = Quantity(
-        type=str,
-        a_eln={
-            'component': 'FileEditQuantity',
-            'label': 'Image of plasma during deposition',
-        },
-        a_browser=BrowserAnnotation(
-            adaptor=BrowserAdaptors.RawFileAdaptor,
-        ),
-        description='Cell to upload the image of the plasma during the deposition.',
-    )
-    sample_image = Quantity(
-        type=str,
-        a_eln=ELNAnnotation(
-            component=ELNComponentEnum.FileEditQuantity,
-            label='Image of sample',
-        ),
-        a_browser=BrowserAnnotation(
-            adaptor=BrowserAdaptors.RawFileAdaptor,
-        ),
-        description='Cell to upload the image of the sample.',
-    )
-    optix_spectra = Quantity(
-        type=str,
-        a_eln={'component': 'FileEditQuantity', 'label': 'Optix spectra'},
-        a_browser=BrowserAnnotation(
-            adaptor=BrowserAdaptors.RawFileAdaptor,
-        ),
-        description='Cell to upload the Optix spectra data.',
-    )
-    rga_file = Quantity(
-        type=str,
-        a_eln={'component': 'FileEditQuantity', 'label': 'RGA file'},
-        a_browser=BrowserAnnotation(
-            adaptor=BrowserAdaptors.RawFileAdaptor,
-        ),
-        description='Cell to upload the RGA data associated by the Optix spectra data.',
-    )
-    optix_power_type = Quantity(
-        type=MEnum(['DC', 'PDC']),
-        a_eln={'component': 'RadioEnumEditQuantity'},
-        description='The type of power used for the Optix. DC (default) or PDC.',
-    )
-    optix_current = Quantity(
-        type=np.float64,
-        a_eln={'component': 'NumberEditQuantity', 'defaultDisplayUnit': 'uA'},
-        unit='A',
-        description='The current used for the Optix.',
-    )
-    flags = SubSection(
-        section_def=DtuFlag,
-        repeats=True,
-    )
-    substrates = SubSection(
-        section_def=DtuSubstrateMounting,
-        repeats=True,
-    )
-    steps = SubSection(
-        section_def=DTUSteps,
-        repeats=True,
-    )
-    end_of_process = SubSection(
-        section_def=EndOfProcess,
-    )
-    instruments = SubSection(
-        section_def=InstrumentParameters,
-        repeats=True,
-    )
-    deposition_parameters = SubSection(
-        section_def=DepositionParameters,
-    )
-    source_ramp_up = SubSection(
-        section_def=SourceRampUp,
-        repeats=True,
-    )
-    source_presput = SubSection(
-        section_def=SourcePresput,
-        repeats=True,
-    )
-    source_deprate = SubSection(
-        section_def=SourceDepRate,
-        repeats=True,
-    )
-    sulfur_cracker_pressure = SubSection(
-        section_def=SulfurCrackerPressure,
-    )
-    temperature_ramp_up = SubSection(
-        section_def=TempRampUp,
-    )
-    temperature_ramp_down = SubSection(
-        section_def=TempRampDown,
-    )
-
-    def plot_plotly_chamber_config(self, logger: 'BoundLogger') -> dict:
-        plots = {}
-
-        # checking if the data is available for plotting, else return empty plots
-        condition_for_plot = (
-            self.instruments[0].platen_rotation is not None
-            and self.substrates is not None
-            and any(
-                gun is not None
-                for gun in [
-                    self.deposition_parameters.magkeeper3,
-                    self.deposition_parameters.magkeeper4,
-                    self.deposition_parameters.taurus,
-                    self.deposition_parameters.s_cracker,
-                ]
-            )
-        )
-        if not condition_for_plot:
-            # if the conditions is not met, we return an empty dict of plots
-            return plots
-
-        # debbug logger warning
-        if self.substrates is not None:
-            for substrate in self.substrates:
-                pos_x = getattr(substrate, 'position_x', None)
-                pos_y = getattr(substrate, 'position_y', None)
-                rotation = getattr(substrate, 'rotation', None)
-                width = (
-                    getattr(substrate.substrate.geometry, 'width', None)
-                    if hasattr(substrate, 'substrate')
-                    and hasattr(substrate.substrate, 'geometry')
-                    else None
-                )
-                length = (
-                    getattr(substrate.substrate.geometry, 'length', None)
-                    if hasattr(substrate, 'substrate')
-                    and hasattr(substrate.substrate, 'geometry')
-                    else None
-                )
-                logger.debug(
-                    f'Substrate: {substrate.name} - '
-                    f'pos_x: {pos_x}, pos_y: {pos_y}, rotation: {rotation}, '
-                    f'width: {width}, length: {length}'
-                )  # can be removed in the future if the position plot is fixed
-
-        # Plotting the sample positions on the platen
-        # trying to read the sample positions else default
-        # to the default positions
-        try:
-            samples_plot = read_samples(self.substrates)
-        except Exception as e:
-            samples_plot = [
-                Sample('BR', [20, 35], 0, [40, 40]),
-                Sample('BL', [-20, 35], 0, [40, 40]),
-                Sample('FR', [20, -5], 0, [40, 40]),
-                Sample('FL', [-20, -5], 0, [40, 40]),
-                Sample('G', [0, -38], 90, [26, 76]),
-            ]
-            logger.warning(
-                'Failed to read the sample positions. '
-                f'Defaulting to BL, BR, FL, FR, and G: {e}'
-            )
-
-        dep_params: DepositionParameters = self.deposition_parameters
-        guns_plot = read_guns(
-            [
-                dep_params.magkeeper3,
-                dep_params.magkeeper4,
-                dep_params.taurus,
-                dep_params.s_cracker,
-            ],
-            ['magkeeper3', 'magkeeper4', 'taurus', 's_cracker'],
-        )
-
-        platen_rot = self.instruments[0].platen_rotation.to('degree').magnitude
-        sample_pos_plot = plot_plotly_chamber_config(
-            samples_plot,
-            guns_plot,
-            platen_rot,
-            plot_title='DEPOSITION CONFIG :',
-        )
-
-        plots['Deposition sub. configuration'] = sample_pos_plot
-
-        sample_mounting_plot = plot_plotly_chamber_config(
-            samples_plot,
-            guns_plot,
-            90,
-            plot_title='MOUNTING CONFIG :',
-            in_chamber=False,
-        )
-        plots['Mounting sub. configuration'] = sample_mounting_plot
-
-        return plots
-
-    def plot(self, plots, archive: 'EntryArchive', logger: 'BoundLogger') -> None:
-        for plot_name, plot in plots.items():
-            plot_json = json.loads(plot.to_json())
-            plot_json['config'] = dict(
-                scrollZoom=False,
-            )
-            self.figures.append(
-                PlotlyFigure(
-                    label=plot_name,
-                    figure=plot_json,
-                )
-            )
-
-    # Helper method to write the data
-    def write_data(self, config: dict):
-        input_dict = config.get('input_dict')
-        input_keys = config.get('input_keys')
-        output_obj = config.get('output_obj')
-        output_obj_name = config.get('output_obj_name')
-        output_keys = config.get('output_keys')
-        unit = config.get('unit')
-        logger = config.get('logger')
-
-        joined_keys = "']['".join(input_keys)
-        params_str = f"params['{joined_keys}']"
-        subsection_str = f'{output_obj_name}.{".".join(output_keys)}'
-
-        value = get_nested_value(input_dict, input_keys)
-
-        # Checking that the value exists
-        if value is None:
-            logger.warning(f'Missing {params_str}: Could not set {subsection_str}')
-            return
-        # We check if the value is a TimeDelta object and convert it to seconds
-        if isinstance(value, pd._libs.tslibs.timedeltas.Timedelta):
-            try:
-                value = value.total_seconds()
-            except AttributeError:
-                logger.warning(f'{params_str}.total_seconds method is invalid')
-                return
-            value = ureg.Quantity(value, 'second')
-        elif unit is not None:
-            if isinstance(value, list):
-                try:
-                    value = ureg.Quantity(value, unit)
-                except Exception as e:
-                    logger.warning(f'Failed to convert {params_str} to {unit}: {e}')
-                    return
-            else:
-                try:
-                    value = ureg.Quantity(value, unit)
-                except Exception as e:
-                    logger.warning(f'Failed to convert {params_str} to {unit}: {e}')
-                    return
-        # Traverse the path to set the nested attribute
-        try:
-            obj = output_obj
-            for attr in output_keys[:-1]:
-                obj = getattr(obj, attr)
-            setattr(obj, output_keys[-1], value)
-        except Exception as e:
-            logger.warning(f'Failed to set {params_str} to {subsection_str}: {e}')
-
-    def generate_general_log_data(self, params: dict, logger: 'BoundLogger') -> Self:
-        """
-        Method for writing the log data to the respective sections.
-        Args:
-            params (dict): Dictionary containing the log data.
-            archive (EntryArchive): The archive containing the section that
-              is being written.
-            logger (BoundLogger): A structlog logger.
-        """
-
-        # Overwriting the datetime and end_time
-        self.datetime = params['overview']['log_start_time'].to_pydatetime()
-        self.end_time = params['overview']['log_end_time'].to_pydatetime()
-
-        gun_list = ['magkeeper3', 'magkeeper4', 'taurus']
-
-        # Mapping the params to the respective sections:
-        # mapping refers to linking a (nested) location in the param dictionnary
-        # to a (nested) location in the DTUSputtering class, together with an info on
-        # the unit of the incomming value (if applicable)
-        param_nomad_map = map_params_to_nomad(params, gun_list)
-
-        # Initializing a temporary class objects
-
-        sputtering = DTUSputtering()
-        sputtering.samples = []
-        sputtering.steps = []
-        sputtering.deposition_parameters = DepositionParameters()
-        sputtering.source_ramp_up = []
-        sputtering.source_presput = []
-        sputtering.source_deprate = []
-        sputtering.temperature_ramp_up = TempRampUp()
-        sputtering.temperature_ramp_down = TempRampDown()
-
-        for gun in gun_list:
-            # check if the gun has been used during the deposition
-            if params['deposition'].get(gun, {}).get('enabled', False):
-                # Create a SourceOverview object and set it to the relevant attribute
-                source_overview = SourceOverview()
-                setattr(sputtering.deposition_parameters, gun, source_overview)
-
-                # Set the target_id attribute of the SourceOverview object
-                target_reference = DTUTargetReference()
-                setattr(source_overview, 'target_id', target_reference)
-
-        # check if the S cracker has been used and initiate it if so
-        if params['deposition'].get('s_cracker', {}).get('enabled', False):
-            sputtering.deposition_parameters.s_cracker = SCrackerOverview()
-
-        sputtering.end_of_process = EndOfProcess()
-
-        # Looping through the param_nomad_map
-        # here we unpack the map to get the
-        #   #1. the path in the param dict of the incomming data
-        #   #2. the path in the nomad DTUSputtering class where the data should go
-        #   #3. the unit of the value from the param dict
-
-        #Ex:
-        # [
-        #     ['deposition', 'avg_temp_1'],  #1
-        #     ['deposition_parameters', 'deposition_temperature'],  #2
-        #     'degC',  #3
-        # ],
-        for input_keys, output_keys, unit in param_nomad_map:
-            #we wrap everything into a config dict
-            config = {
-                'input_dict': params, #the params dict from where the data comes
-                'input_keys': input_keys, #1
-                'output_obj': sputtering, # the target object where we write the data
-                'output_obj_name': 'sputtering',
-                'output_keys': output_keys, #2
-                'unit': unit, #3
-                'logger': logger, #a logger
-            }
-            #call write_data with the config dict
-            # data will perform the writing operation
-            self.write_data(config)
-
-        # Special case for the adjusted instrument parameters
-        instrument_reference = InstrumentParameters()
-        if 'platen_position' in params['deposition']:
-            instrument_reference.platen_rotation = ureg.Quantity(
-                params['deposition']['platen_position'], 'degree'
-            )
-        sputtering.instruments = [instrument_reference]
-
-        # Generating the target ramp up, presput and deprate measurement using another
-        # generate_ function nested into the generate_general_log_data
-        # function. the generate_source_up_presput_deprate_log_data uses
-        # a very similar logic as the all the other generate_ functions
-        targets_ramp_up, targets_presput, targets_deprate = (
-            self.generate_source_up_presput_deprate_log_data(params, logger)
-        )
-
-        sputtering.source_ramp_up.extend(targets_ramp_up)
-
-        sputtering.source_presput.extend(targets_presput)
-
-        sputtering.source_deprate.extend(targets_deprate)
-
-        # if the depositon was interrupted (this an info that we get from the params
-        # dict, we put a flag on this sputtering process
-        if params['deposition']['interrupted']:
-            sputtering.flags.append(DtuFlag(flag='INTERRUPTED_DEPOSITION'))
-
-        return sputtering
-
-    def generate_source_up_presput_deprate_log_data(
-        self, params: dict, logger: 'BoundLogger'
-    ) -> None:
-        targets_ramp_up = []
-        targets_presput = []
-        targets_deprate = []
-
-        for target_name in ['taurus', 'magkeeper3', 'magkeeper4']:
-            if params.get('deposition', {}).get(target_name, {}).get('enabled', False):
-                target_ramp_up = SourceRampUp()
-
-                source_ramp_up_param_nomad_map = map_source_up_params_to_nomad(
-                    target_name
-                )
-
-                # Looping through the source_ramp_up_param_nomad_map
-                # see generate_general_log_data comments for more info on the logic
-                for input_keys, output_keys, unit in source_ramp_up_param_nomad_map:
-                    config = {
-                        'input_dict': params,
-                        'input_keys': input_keys,
-                        'output_obj': target_ramp_up,
-                        'output_obj_name': 'ramp_up',
-                        'output_keys': output_keys,
-                        'unit': unit,
-                        'logger': logger,
-                    }
-                    self.write_data(config)
-
-                targets_ramp_up.append(target_ramp_up)
-
-                target_presput = SourcePresput()
-
-                source_presput_param_nomad_map = map_source_presput_params_to_nomad(
-                    target_name
-                )
-
-                # Looping through the source_presput_param_nomad_map
-                for input_keys, output_keys, unit in source_presput_param_nomad_map:
-                    config = {
-                        'input_dict': params,
-                        'input_keys': input_keys,
-                        'output_obj': target_presput,
-                        'output_obj_name': 'presput',
-                        'output_keys': output_keys,
-                        'unit': unit,
-                        'logger': logger,
-                    }
-                    self.write_data(config)
-
-                targets_presput.append(target_presput)
-
-                target_deprate = SourceDepRate()
-
-                source_deprate_param_nomad_map = map_source_deprate_params_to_nomad(
-                    target_name
-                )
-
-                # Looping through the source_deprate_param_nomad_map
-                #
-                for input_keys, output_keys, unit in source_deprate_param_nomad_map:
-                    config = {
-                        'input_dict': params,
-                        'input_keys': input_keys,
-                        'output_obj': target_deprate,
-                        'output_obj_name': 'deprate',
-                        'output_keys': output_keys,
-                        'unit': unit,
-                        'logger': logger,
-                    }
-                    self.write_data(config)
-
-                targets_deprate.append(target_deprate)
-
-        all_targets = SourceDepRate()
-
-        all_deprate_param_nomad_map = map_source_deprate_params_to_nomad('all')
-
-        # Looping through the source_deprate_param_nomad_map
-        for input_keys, output_keys, unit in all_deprate_param_nomad_map:
-            config = {
-                'input_dict': params,
-                'input_keys': input_keys,
-                'output_obj': all_targets,
-                'output_obj_name': 'deprate',
-                'output_keys': output_keys,
-                'unit': unit,
-                'logger': logger,
-            }
-            self.write_data(config)
-
-        targets_deprate.append(all_targets)
-
-        return targets_ramp_up, targets_presput, targets_deprate
-
-    def generate_step_log_data(
-        self, step_params: dict, archive: 'EntryArchive', logger: 'BoundLogger'
-    ) -> None:
-        steps = []
-
-        for key in step_params:
-            # Initializing a temporary step object
-            step = DTUSteps()
-
-            step_param_nomad_map = map_step_params_to_nomad(key)
-
-            # Looping through the step_param_nomad_map
-            # see generate_general_log_data comments for more info on the logic
-
-            for input_keys, output_keys, unit in step_param_nomad_map:
-                config = {
-                    'input_dict': step_params,
-                    'input_keys': input_keys,
-                    'output_obj': step,
-                    'output_obj_name': 'step',
-                    'output_keys': output_keys,
-                    'unit': unit,
-                    'logger': logger,
-                }
-                self.write_data(config)
-
-            # generate the sources
-
-            step.sources = []
-
-            # generate sputtering sources
-            sputter_sources = self.generate_sputtering_sources_log_data(
-                step_params, key, archive, logger
-            )
-
-            step.sources.extend(sputter_sources)
-
-            # generate the s cracker source
-            if (
-                step_params.get(key, {})
-                .get('sources', {})
-                .get('s_cracker', {})
-                .get('cracker_record', False)
-            ):
-                s_cracker = self.generate_s_cracker_log_data(step_params, key, logger)
-
-                step.sources.append(s_cracker)
-
-            # #generate the reactive gases source
-
-            # reactive_gas_sources = self.generate_reactive_gas_sources_log_data(
-            #     step_params, key, logger
-            # )
-
-            # step.sources.extend(reactive_gas_sources)
-
-            # generate environment
-            step.environment = DTUChamberEnvironment()
-
-            environment = self.generate_environment_log_data(step_params, key, logger)
-
-            new_gas_flows = []
-            # generate the gas flows by removing the
-            for single_gas_flow in environment.gas_flow:
-                # if the average flow is below 1, we unright the gas flow
-                flow_rate_values = single_gas_flow.flow_rate.value
-                magnitudes = [q.to('cm^3/minute').magnitude for q in flow_rate_values]
-                avg_flow = np.mean(magnitudes)
-                if avg_flow >= 1:
-                    new_gas_flows.append(single_gas_flow)
-            environment.gas_flow = new_gas_flows
-
-            step.environment = environment
-
-            if 'Deposition' in step.name:
-                step.creates_new_thin_film = True
-            steps.append(step)
-
-        return steps
-
-    # def generate_reactive_gas_sources_log_data(
-    #     self, step_params: dict, key: str, logger: 'BoundLogger'
-    # ) -> None:
-    #     gas_sources = []
-
-    #     for gas_name in ['h2s', 'ph3']:
-    #         single_gas_source = DtuReactiveGasSource()
-
-    #         gas_source_param_nomad_map = map_reactive_gas_source_params_to_nomad(
-    #             key, gas_name
-    #         )
-
-    #         # Looping through the gas_source_param_nomad_map
-    #         for input_keys, output_keys, unit in gas_source_param_nomad_map:
-    #             config = {
-    #                 'input_dict': step_params,
-    #                 'input_keys': input_keys,
-    #                 'output_obj': single_gas_source,
-    #                 'output_obj_name': 'gas_source',
-    #                 'output_keys': output_keys,
-    #                 'unit': unit,
-    #                 'logger': logger,
-    #             }
-    #             self.write_data(config)
-
-    #         gas_sources.append(single_gas_source)
-
-    def generate_s_cracker_log_data(
-        self, step_params: dict, key: str, logger: 'BoundLogger'
-    ) -> None:
-        cracker_source = DtuCrackerSource()
-        cracker_source.vapor_source = SCracker()
-        cracker_source.vapor_source.zone1_temperature = DtuZoneTemp()
-
-        cracker_source.vapor_source.zone2_temperature = DtuZoneTemp()
-        cracker_source.vapor_source.zone3_temperature = DtuZoneTemp()
-        cracker_source.valve_open = DTUShutter()
-
-        s_cracker_param_nomad_map = map_s_cracker_params_to_nomad(key)
-
-        # Looping through the s_cracker_param_nomad_map
-        for input_keys, output_keys, unit in s_cracker_param_nomad_map:
-            config = {
-                'input_dict': step_params,
-                'input_keys': input_keys,
-                'output_obj': cracker_source,
-                'output_obj_name': 'cracker_source',
-                'output_keys': output_keys,
-                'unit': unit,
-                'logger': logger,
-            }
-            self.write_data(config)
-        cracker_source.material = [
-            DtuCrackerMaterial(
-                pure_substance=PureSubstanceSection(molecular_formula='S')
-            )
-        ]
-        return cracker_source
-
-    def generate_sputtering_sources_log_data(
-        self,
-        step_params: dict,
-        key: str,
-        archive: 'EntryArchive',
-        logger: 'BoundLogger',
-    ) -> None:
-        sources = []
-
-        for source_name in ['magkeeper3', 'magkeeper4', 'taurus']:
-            # Create a DTUSource object and set it to the relevant attribute
-            source = DTUSputteringSource()
-            source.material = []
-            source.source_shutter_open = DTUShutter()
-
-            # Generate the power supply object
-            power_type = (
-                step_params.get(key, {})
-                .get('sources', {})
-                .get(source_name, {})
-                .get('power_supply', {})
-                .get('power_type', False)
-            )
-
-            if power_type == 'RF':
-                source.vapor_source = DTUSputterRFPowerSupply()
-                source.vapor_source.dc_bias = DtuDCBias()
-                source.vapor_source.fwd_power = DtuForwardPower()
-                source.vapor_source.rfl_power = DtuReflectedPower()
-            elif power_type == 'DC':
-                source.vapor_source = DTUSputterDCPowerSupply()
-                source.vapor_source.voltage = DtuVoltage()
-                source.vapor_source.current = DtuCurrent()
-            elif power_type == 'pulsed_DC':  # only for pulsed_DC
-                source.vapor_source = DTUSputterPulsedDCPowerSupply()
-                source.vapor_source.voltage = DtuVoltage()
-                source.vapor_source.current = DtuCurrent()
-                source.vapor_source.pulse_frequency = DtuPulseFrequency()
-                source.vapor_source.dead_time = DtuDeadTime()
-            else:
-                # source.vapor_source = DTUSputterPowerSupply()
-                continue
-
-            source.vapor_source.power_sp = DtuPowerSetPoint()
-
-            # Mapping the source_param_nomad_map
-            source_param_nomad_map = map_sputter_source_params_to_nomad(
-                key, source_name, power_type
-            )
-
-            # Looping through the source_param_nomad_map
-            for input_keys, output_keys, unit in source_param_nomad_map:
-                config = {
-                    'input_dict': step_params,
-                    'input_keys': input_keys,
-                    'output_obj': source,
-                    'output_obj_name': 'source',
-                    'output_keys': output_keys,
-                    'unit': unit,
-                    'logger': logger,
-                }
-                self.write_data(config)
-
-            target = self.generate_material_log_data(
-                step_params, key, source_name, archive, logger
-            )
-
-            source.material.extend(target)
-
-            sources.append(source)
-
-        return sources
-
-    def generate_material_log_data(
-        self,
-        step_params: dict,
-        key: str,
-        source_name: str,
-        archive: 'EntryArchive',
-        logger: 'BoundLogger',
-    ) -> None:
-        target_list = []
-
-        target = DTUTargetComponent()
-
-        # Mapping the material_param_nomad_map
-        material_param_nomad_map = map_material_params_to_nomad(key, source_name)
-        for input_keys, output_keys, unit in material_param_nomad_map:
-            config = {
-                'input_dict': step_params,
-                'input_keys': input_keys,
-                'output_obj': target,
-                'output_obj_name': 'target',
-                'output_keys': output_keys,
-                'unit': unit,
-                'logger': logger,
-            }
-            self.write_data(config)
-        # Run the normalizer of the target subsection to find reference from lab_id
-        target.normalize(archive, logger)
-        target_list.append(target)
-
-        return target_list
-
-    def generate_environment_log_data(
-        self, step_params: dict, key: str, logger: 'BoundLogger'
-    ) -> None:
-        environment = DTUChamberEnvironment()
-        environment.gas_flow = []
-        environment.pressure = Pressure()
-        environment.platen_bias = DtuPlasma()
-        environment.heater = DtuSubstrateHeater()
-
-        environment_param_nomad_map = map_environment_params_to_nomad(key)
-
-        # Looping through the environment_param_nomad_map (writing pressure data)
-        for input_keys, output_keys, unit in environment_param_nomad_map:
-            config = {
-                'input_dict': step_params,
-                'input_keys': input_keys,
-                'output_obj': environment,
-                'output_obj_name': 'environment',
-                'output_keys': output_keys,
-                'unit': unit,
-                'logger': logger,
-            }
-            self.write_data(config)
-
-        gas_flow = self.generate_gas_flow_log_data(step_params, key, logger)
-
-        environment.gas_flow.extend(gas_flow)
-
-        # write platen bias data
-        platen_bias = self.generate_platen_bias_log_data(step_params, key, logger)
-
-        environment.platen_bias = platen_bias
-
-        # write heater data
-
-        heater = self.generate_heater_log_data(step_params, key, logger)
-
-        environment.heater = heater
-
-        return environment
-
-    def generate_platen_bias_log_data(
-        self, step_params: dict, key: str, logger: 'BoundLogger'
-    ) -> None:
-        platen_bias = DtuPlasma()
-
-        platen_bias.source_shutter_open = DTUShutter()
-
-        platen_bias.vapor_source = DTUSputterRFPowerSupply()
-        platen_bias.vapor_source.power_sp = DtuPowerSetPoint()
-        platen_bias.vapor_source.dc_bias = DtuDCBias()
-        platen_bias.vapor_source.fwd_power = DtuForwardPower()
-        platen_bias.vapor_source.rfl_power = DtuReflectedPower()
-
-        platen_bias_param_nomad_map = map_platen_bias_params_to_nomad(key, step_params)
-
-        # Looping through the platen_bias_param_nomad_map
-        for input_keys, output_keys, unit in platen_bias_param_nomad_map:
-            config = {
-                'input_dict': step_params,
-                'input_keys': input_keys,
-                'output_obj': platen_bias,
-                'output_obj_name': 'platen_bias',
-                'output_keys': output_keys,
-                'unit': unit,
-                'logger': logger,
-            }
-            self.write_data(config)
-
-        return platen_bias
-
-    def generate_heater_log_data(
-        self, step_params: dict, key: str, logger: 'BoundLogger'
-    ) -> None:
-        heater = DtuSubstrateHeater()
-
-        heater.temperature_1 = DtuTemperature()
-        heater.temperature_2 = DtuTemperature()
-        heater.temperature_setpoint = DtuTemperature()
-
-        heater_param_nomad_map = map_heater_params_to_nomad(key)
-
-        # Looping through the heater_param_nomad_map
-        for input_keys, output_keys, unit in heater_param_nomad_map:
-            config = {
-                'input_dict': step_params,
-                'input_keys': input_keys,
-                'output_obj': heater,
-                'output_obj_name': 'heater',
-                'output_keys': output_keys,
-                'unit': unit,
-                'logger': logger,
-            }
-            self.write_data(config)
-
-        return heater
-
-    def generate_gas_flow_log_data(
-        self, step_params: dict, key: str, logger: 'BoundLogger'
-    ) -> None:
-        gas_flow = []
-
-        for gas_name in ['ar', 'n2', 'o2', 'ph3', 'nh3', 'h2s']:
-            single_gas_flow = DTUGasFlow()
-            single_gas_flow.flow_rate = VolumetricFlowRate()
-            single_gas_flow.gas = PureSubstanceSection()
-
-            gas_flow_param_nomad_map = map_gas_flow_params_to_nomad(key, gas_name)
-
-            # Looping through the gas_flow_param_nomad_map
-            for input_keys, output_keys, unit in gas_flow_param_nomad_map:
-                config = {
-                    'input_dict': step_params,
-                    'input_keys': input_keys,
-                    'output_obj': single_gas_flow,
-                    'output_obj_name': 'gas_flow',
-                    'output_keys': output_keys,
-                    'unit': unit,
-                    'logger': logger,
-                }
-                self.write_data(config)
-
-            gas_flow.append(single_gas_flow)
-
-        return gas_flow
-
-    def add_libraries(self, archive: 'EntryArchive', logger: 'BoundLogger') -> None:
-        samples = []
-<<<<<<< HEAD
-        substrate_mounting: DtuSubstrateMounting
-=======
-        substrate_mounting: DtuSubstrateMounting  # TODO ?????
->>>>>>> 65767034
-        for idx, substrate_mounting in enumerate(self.substrates):
-            if substrate_mounting.substrate is None:
-                continue
-            if isinstance(substrate_mounting.substrate, MProxy):
-                substrate_mounting.substrate.m_proxy_resolve()
-            library = DTUCombinatorialLibrary()
-            library.substrate = SubstrateReference(
-                reference=substrate_mounting.substrate
-            )
-            sample_id = str(idx)
-            if substrate_mounting.name is not None:
-                sample_id = substrate_mounting.name.replace(' ', '-')
-            if self.lab_id is not None:
-                lab_id = self.lab_id
-            else:
-                lab_id = '_'.join(self.name.split())
-            library.lab_id = f'{lab_id}_{sample_id}'
-            elements = self.deposition_parameters.material_space.split('-')
-            composition = [ElementalComposition(element=e) for e in elements if e]
-            layer = ThinFilm(
-                elemental_composition=composition,
-                lab_id=f'{library.lab_id}-Layer',
-            )
-            layer_ref = create_archive(layer, archive, f'{layer.lab_id}.archive.json')
-            library.layers = [
-                ThinFilmReference(
-                    name='Main layer',
-                    reference=layer_ref,
-                    lab_id=layer.lab_id,
-                )
-            ]
-
-            library.process_parameter_overview = ProcessParameterOverview()
-
-            # we write some important process parameters to the library
-            library.process_parameter_overview.position_x = (
-                substrate_mounting.position_x
-            )
-            library.process_parameter_overview.position_y = (
-                substrate_mounting.position_y
-            )
-
-            # library.process_parameter_overview.deposition_parameters = (
-            #    self.deposition_parameters
-            # )
-            # TODO add more process parameters
-
-            library_ref = create_archive(
-                library, archive, f'{library.lab_id}.archive.json'
-            )
-            samples.append(
-                CompositeSystemReference(
-                    name=f'Sample {sample_id}',
-                    reference=library_ref,
-                    lab_id=library.lab_id,
-                )
-            )
-            # step: DTUSteps
-            # for step in self.steps:
-            #     if not step.creates_new_thin_film:
-            #         continue
-            #     print(f'{step.sample_parameters = }')
-            #     if step.sample_parameters is None:
-            #         step.sample_parameters = SampleParameters()
-            #     print(f'{step.sample_parameters = }')
-            #     step.sample_parameters.layer = ThinFilmReference(
-            #         reference=layer_ref,
-            #         lab_id=layer.lab_id,
-            #     )
-            #     step.sample_parameters.substrate = ThinFilmStackReference(
-            #         reference=library_ref,
-            #         lab_id=library.lab_id,
-            #     )
-
-        self.samples = samples
-
-    def add_target_to_workflow(self, archive: 'EntryArchive') -> None:
-        """
-        Temporary method to add the target to the workflow2.inputs list.
-        """
-        for step in self.steps:
-            step: DTUSteps
-            for source in step.sources:
-                source: DTUSource
-                for m in source.material:
-                    if isinstance(m, DTUTargetComponent):
-                        archive.workflow2.inputs.append(
-                            Link(name=f'Target: {m.name}', section=m.system)
-                        )
-                        return
-
-    def correct_platen_angle(
-        self, archive: 'EntryArchive', logger: 'BoundLogger'
-    ) -> None:
-        """Method to correct the platen angle if the datetime is after 2025-05-08.
-        This is a fix to correct the angle of the platen after the
-        8th of May 2025, where the angles are shifted by 120 degrees relative
-        to the old angle, as a result of a Maintenance on the sputter chamber.
-        """
-        if self.datetime is not None:
-            dt = self.datetime
-            if hasattr(dt, 'tzinfo') and dt.tzinfo is not None:
-                dt = dt.replace(tzinfo=None)
-            if dt >= datetime(2025, 5, 8):
-                if self.instruments[0].platen_rotation is not None:
-                    # add a debug logger warning that the angle is being corrected
-                    logger.warning(
-                        'Correcting the platen angle by +120 degrees due to the new '
-                        'angle shift after the 8th of May 2025.'
-                    )
-                    new_angle = (
-                        self.instruments[0].platen_rotation + 120 * ureg('degree')
-                    ) % (360 * ureg('degree'))
-                    self.instruments[0].platen_rotation = new_angle.to('degree')
-                    self.deposition_parameters.platen_rotation = new_angle.to('degree')
-            else:
-                logger.warning(
-                    'No angle correction is done since the data is before the 8th'
-                    'of May 2025.'
-                )
-
-    def parse_log_file(self, archive: 'EntryArchive', logger: 'BoundLogger') -> None:
-        """
-        Method for parsing the log file and writing the data to the respective sections.
-        Args:
-            archive (EntryArchive): The archive containing the section that is being
-            written.
-            logger (BoundLogger): A structlog logger.
-        """
-        # Extracting the sample name from the log file name
-        log_name = os.path.basename(self.log_file)
-        sample_id = '_'.join(log_name.split('_')[0:3])
-        # If lab_id is empty, assign the sample name to lab_id
-        if self.lab_id is None:
-            self.lab_id = sample_id
-        # Openning the log file
-        with archive.m_context.raw_file(self.log_file, 'r') as log:
-            # reading the csv logfile
-            log_df = read_logfile(log.name)
-            # formatting the logfiles (finding out which power supply is connected to
-            # which source, harmonizing some column names)
-            formated_log_df, _ = format_logfile(log_df)
-            # calling the read_events master function that extracts events from the log
-            # file based on conditions and a dict of all the events (deposition, ...),
-            # and a couple dictionary of process derived parameters: one master
-            # parameter dict and one step dict
-            events_plot, params, step_params = read_events(log_df)
-
-        # if the parsing has not failed
-        if params is not None:
-            # we write logfile data from the master parameter dict to the
-            # respective sections
-            sputtering = self.generate_general_log_data(params, logger)
-
-        if step_params is not None and sputtering is not None:
-            # we write logfile data from the step parameter dict to the steps section
-            steps = self.generate_step_log_data(step_params, archive, logger)
-            sputtering.steps.extend(steps)
-
-        # Merging the sputtering object with self
-
-        if self.overwrite:
-
-            # If we are overwriting, it means that we favour data incomming from the
-            # logfile parsing over the data that is already there in the entry
-            merge_sections(sputtering, self, logger)
-            for _, prop in self.m_def.all_properties.items():
-                if sputtering.m_is_set(prop):
-                    self.m_set(prop, None)
-                    self.m_set(prop, sputtering.m_get(prop))
-        else:
-            # if not, we favour data that is already in the entry
-            merge_sections(self, sputtering, logger)
-
-        # Run the nomalizer of the environment subsection
-        for step in self.steps:
-            for gas_flow in step.environment.gas_flow:
-                gas_flow.normalize(archive, logger)
-                gas_flow.gas.normalize(archive, logger)
-
-        # correct the angle of the platen if necessary (after the 8th of may 2025,
-        # the angle are all shited by 120 degrees relative to the old angle)
-        self.correct_platen_angle(archive, logger)
-
-        # Triggering the plotting of multiple plots
-
-        self.figures = []
-
-        # Generating the plot using the master plotting function
-        plots = generate_plots(
-            formated_log_df,
-            events_plot,
-            params,
-            self.lab_id,
-        )
-
-        # Updating the plots with two plots displaying out the samples are mounted
-        # relative to the platen and relative to the chamber during deposition
-        plots.update(self.plot_plotly_chamber_config(logger))
-
-
-        # call the plotting function from self to show all the plots from the
-        # plots list in the entry
-        self.plot(plots, archive, logger)
-
-        #create combinatorial libraries if the parsing has been successful
-        if self.deposition_parameters is not None:
-            self.add_libraries(archive, logger)
-
-    def normalize(self, archive: 'EntryArchive', logger: 'BoundLogger') -> None:
-        """
-        The normalizer for the `DTUSputtering` class.
-
-        Args:
-            archive (EntryArchive): The archive containing the section that is being
-            normalized.
-            logger (BoundLogger): A structlog logger.
-        """
-        # Analysing log file
-        if self.log_file and self.process_log_file:
-            #call to the master function that parses the logfile
-            self.parse_log_file(archive, logger)
-
-        archive.workflow2 = None
-        super().normalize(archive, logger)
-        self.add_target_to_workflow(archive)
-        archive.workflow2.inputs.extend(
-            [
-                Link(name=f'Substrate: {substrate.name}', section=substrate.substrate)
-                for substrate in self.substrates
-            ]
-        )
-        if self.deposition_parameters is not None:
-            if archive.results is None:
-                archive.results = Results()
-            if archive.results.material is None:
-                archive.results.material = Material()
-            elements = self.deposition_parameters.material_space.split('-')
-            archive.results.material.elements = elements
-
-
-m_package.__init_metainfo__()
+#
+# Copyright The NOMAD Authors.
+#
+# This file is part of NOMAD. See https://nomad-lab.eu for further info.
+#
+# Licensed under the Apache License, Version 2.0 (the "License");
+# you may not use this file except in compliance with the License.
+# You may obtain a copy of the License at
+#
+#     http://www.apache.org/licenses/LICENSE-2.0
+#
+# Unless required by applicable law or agreed to in writing, software
+# distributed under the License is distributed on an "AS IS" BASIS,
+# WITHOUT WARRANTIES OR CONDITIONS OF ANY KIND, either express or implied.
+# See the License for the specific language governing permissions and
+# limitations under the License.
+#
+
+import json
+from datetime import datetime
+from typing import TYPE_CHECKING, Self
+
+import numpy as np
+import pandas as pd
+from nomad.datamodel.data import ArchiveSection, Schema
+from nomad.datamodel.metainfo.annotations import (
+    BrowserAdaptors,
+    BrowserAnnotation,
+    ELNAnnotation,
+    ELNComponentEnum,
+)
+from nomad.datamodel.metainfo.basesections import (
+    Component,
+    CompositeSystem,
+    CompositeSystemReference,
+    ElementalComposition,
+    InstrumentReference,
+    PureSubstanceComponent,
+    PureSubstanceSection,
+)
+from nomad.datamodel.metainfo.plot import PlotlyFigure, PlotSection
+from nomad.datamodel.metainfo.workflow import (
+    Link,
+)
+from nomad.datamodel.results import Material, Results
+from nomad.metainfo import MEnum, MProxy, Package, Quantity, Section, SubSection
+from nomad.units import ureg
+from nomad_material_processing.general import (
+    SubstrateReference,
+    ThinFilm,
+    ThinFilmReference,
+)
+from nomad_material_processing.vapor_deposition.general import (
+    ChamberEnvironment,
+    GasFlow,
+    Pressure,
+    SubstrateHeater,
+    TimeSeries,
+    VolumetricFlowRate,
+)
+from nomad_material_processing.vapor_deposition.pvd.general import (
+    PVDEvaporationSource,
+    PVDSource,
+    PVDStep,
+)
+from nomad_material_processing.vapor_deposition.pvd.sputtering import SputterDeposition
+from nomad_measurements.utils import create_archive, merge_sections
+
+from nomad_dtu_nanolab_plugin.categories import DTUNanolabCategory
+from nomad_dtu_nanolab_plugin.schema_packages.gas import DTUGasSupply
+from nomad_dtu_nanolab_plugin.schema_packages.sample import (
+    DTUCombinatorialLibrary,
+    ProcessParameterOverview,
+)
+from nomad_dtu_nanolab_plugin.schema_packages.substrate import (
+    DTUSubstrate,
+    DTUSubstrateBatch,
+)
+from nomad_dtu_nanolab_plugin.schema_packages.target import DTUTarget
+from nomad_dtu_nanolab_plugin.sputter_log_reader import (
+    GAS_FRACTION,
+    Sample,
+    format_logfile,
+    generate_plots,
+    get_nested_value,
+    map_environment_params_to_nomad,
+    map_gas_flow_params_to_nomad,
+    map_heater_params_to_nomad,
+    map_material_params_to_nomad,
+    map_params_to_nomad,
+    map_platen_bias_params_to_nomad,
+    map_s_cracker_params_to_nomad,
+    map_source_deprate_params_to_nomad,
+    map_source_presput_params_to_nomad,
+    map_source_up_params_to_nomad,
+    map_sputter_source_params_to_nomad,
+    map_step_params_to_nomad,
+    plot_plotly_chamber_config,
+    read_events,
+    read_guns,
+    read_logfile,
+    read_samples,
+)
+
+if TYPE_CHECKING:
+    from nomad.datamodel.datamodel import EntryArchive
+    from structlog.stdlib import BoundLogger
+
+import os
+
+m_package = Package(name='DTU customised sputter Schemas')
+
+
+class DtuSubstrateMounting(ArchiveSection):
+    """
+    Section containing information about the mounting of the substrate.
+    """
+
+    m_def = Section()
+    name = Quantity(
+        type=str,
+        description='The name of the substrate mounting.',
+        a_eln=ELNAnnotation(
+            component=ELNComponentEnum.StringEditQuantity,
+        ),
+    )
+    substrate_batch = Quantity(
+        type=DTUSubstrateBatch,
+        description='A reference to the batch of the substrate used.',
+        a_eln=ELNAnnotation(
+            component=ELNComponentEnum.ReferenceEditQuantity,
+        ),
+    )
+    substrate = Quantity(
+        type=DTUSubstrate,
+        description='A reference to the substrate used.',
+        a_eln=ELNAnnotation(
+            component=ELNComponentEnum.ReferenceEditQuantity,
+        ),
+    )
+    relative_position = Quantity(
+        type=str,
+        description='The relative position of the substrate on the platen.',
+        a_eln=ELNAnnotation(
+            component=ELNComponentEnum.EnumEditQuantity,
+            props=dict(suggestions=['BL', 'BR', 'FL', 'FR', 'G']),
+        ),
+    )
+    position_x = Quantity(
+        type=np.float64,
+        description='The x-coordinate of the substrate on the platen.',
+        a_eln=ELNAnnotation(
+            component=ELNComponentEnum.NumberEditQuantity,
+            defaultDisplayUnit='cm',
+        ),
+        unit='m',
+    )
+    position_y = Quantity(
+        type=np.float64,
+        description='The y-coordinate of the substrate on the platen.',
+        a_eln=ELNAnnotation(
+            component=ELNComponentEnum.NumberEditQuantity,
+            defaultDisplayUnit='cm',
+        ),
+        unit='m',
+    )
+    rotation = Quantity(
+        type=np.float64,
+        description="""
+            The rotation of the substrate on the platen, relative to
+            the width (x-axis) and height (y-axis) of the substrate.
+        """,
+        a_eln=ELNAnnotation(
+            component=ELNComponentEnum.NumberEditQuantity,
+            defaultDisplayUnit='degree',
+        ),
+        unit='rad',
+    )
+    method_of_contact = Quantity(
+        type=MEnum(['clamps', 'frame', 'other']),
+        default='clamps',
+        description='The method of contact between the substrate and the platen.',
+        a_eln=ELNAnnotation(
+            component=ELNComponentEnum.RadioEnumEditQuantity,
+        ),
+    )
+    mask_used = Quantity(
+        type=bool,
+        default=False,
+        description='Whether a mask was used during the deposition.',
+        a_eln=ELNAnnotation(
+            component=ELNComponentEnum.BoolEditQuantity,
+        ),
+    )
+    mask_description = Quantity(
+        type=str,
+        description='A description of the mask used.',
+        a_eln=ELNAnnotation(
+            component=ELNComponentEnum.RichTextEditQuantity,
+        ),
+    )
+
+    def normalize(self, archive: 'EntryArchive', logger: 'BoundLogger') -> None:
+        """
+        The normalizer for the `DtuSubstrateMounting` class.
+
+        Args:
+            archive (EntryArchive): The archive containing the section that is being
+            normalized.
+            logger (BoundLogger): A structlog logger.
+        """
+        super().normalize(archive, logger)
+        if isinstance(self.substrate_batch, MProxy):
+            self.substrate_batch.m_proxy_resolve()
+        if self.substrate is None and isinstance(
+            self.substrate_batch, DTUSubstrateBatch
+        ):
+            substrate = self.substrate_batch.next_not_used_in(DTUSputtering)
+            self.substrate = substrate
+        if self.position_x is None or self.position_y is None or self.rotation is None:
+            positions = {
+                'BL': (-0.02, 0.035, 0),
+                'BR': (0.02, 0.035, 0),
+                'FL': (-0.02, -0.005, 0),
+                'FR': (0.02, -0.005, 0),
+                'G': (0, -0.038, np.pi / 2),
+            }
+            if self.relative_position in positions:
+                self.position_x, self.position_y, self.rotation = positions[
+                    self.relative_position
+                ]
+        if self.relative_position is not None:
+            self.name = self.relative_position
+        elif self.position_x is not None and self.position_y is not None:
+            self.name = (
+                f'x{self.position_x.to("cm").magnitude:.1f}-'
+                f'y{self.position_y.to("cm").magnitude:.1f}'
+            ).replace('.', 'p')
+
+
+class DtuPowerSetPoint(TimeSeries):
+    m_def = Section(
+        a_plot=dict(
+            x='time',
+            y='value',
+        ),
+    )
+
+    value = Quantity(
+        type=np.float64,
+        unit='W',
+        description="""The set point power.""",
+        shape=['*'],
+    )
+
+
+class DTUSputterPowerSupply(PVDEvaporationSource):
+    power_type = Quantity(
+        type=MEnum(['RF', 'DC', 'pulsed_DC']),
+        default='RF',
+        a_eln={'component': 'RadioEnumEditQuantity'},
+    )
+    avg_power_sp = Quantity(
+        type=np.float64,
+        a_eln={'component': 'NumberEditQuantity', 'defaultDisplayUnit': 'W'},
+        unit='(kg*m^2)/s^3',
+    )
+    power_sp = SubSection(
+        section_def=DtuPowerSetPoint,
+    )
+
+
+class DtuDCBias(TimeSeries):
+    m_def = Section(
+        a_plot=dict(
+            x='time',
+            y='value',
+        ),
+    )
+
+    value = Quantity(
+        type=np.float64,
+        unit='V',
+        description="""The DC self bias.""",
+        shape=['*'],
+    )
+
+
+class DtuForwardPower(TimeSeries):
+    m_def = Section(
+        a_plot=dict(
+            x='time',
+            y='value',
+        ),
+    )
+
+    value = Quantity(
+        type=np.float64,
+        unit='W',
+        description="""The forward power.""",
+        shape=['*'],
+    )
+
+
+class DtuReflectedPower(TimeSeries):
+    m_def = Section(
+        a_plot=dict(
+            x='time',
+            y='value',
+        ),
+    )
+
+    value = Quantity(
+        type=np.float64,
+        unit='W',
+        description="""The reflected power.""",
+        shape=['*'],
+    )
+
+
+class DTUSputterRFPowerSupply(DTUSputterPowerSupply):
+    power_type = Quantity(
+        type=MEnum(['RF']),
+        default='RF',
+        a_eln={'component': 'RadioEnumEditQuantity'},
+        description='The type of power supply.',
+    )
+    avg_dc_bias = Quantity(
+        type=np.float64,
+        a_eln={'component': 'NumberEditQuantity', 'defaultDisplayUnit': 'V'},
+        unit='V',
+        description='The average DC bias.',
+    )
+    dc_bias = SubSection(
+        section_def=DtuDCBias,
+    )
+    avg_fwd_power = Quantity(
+        type=np.float64,
+        a_eln={'component': 'NumberEditQuantity', 'defaultDisplayUnit': 'W'},
+        unit='(kg*m^2)/s^3',
+        description='The average forward power.',
+    )
+    fwd_power = SubSection(
+        section_def=DtuForwardPower,
+    )
+    avg_rfl_power = Quantity(
+        type=np.float64,
+        a_eln={'component': 'NumberEditQuantity', 'defaultDisplayUnit': 'W'},
+        unit='(kg*m^2)/s^3',
+        description='The average reflected power.',
+    )
+    rfl_power = SubSection(
+        section_def=DtuReflectedPower,
+    )
+
+
+class DtuVoltage(TimeSeries):
+    m_def = Section(
+        a_plot=dict(
+            x='time',
+            y='value',
+        ),
+    )
+
+    value = Quantity(
+        type=np.float64,
+        unit='V',
+        description="""The voltage of the power supply.""",
+        shape=['*'],
+    )
+
+
+class DtuCurrent(TimeSeries):
+    m_def = Section(
+        a_plot=dict(
+            x='time',
+            y='value',
+        ),
+    )
+
+    value = Quantity(
+        type=np.float64,
+        unit='A',
+        description="""The current of the power supply.""",
+        shape=['*'],
+    )
+
+
+class DTUSputterDCPowerSupply(DTUSputterPowerSupply):
+    avg_voltage = Quantity(
+        type=np.float64,
+        a_eln={'component': 'NumberEditQuantity', 'defaultDisplayUnit': 'V'},
+        unit='V',
+        description='The average voltage of the DC power supply.',
+    )
+    voltage = SubSection(
+        section_def=DtuVoltage,
+    )
+    avg_current = Quantity(
+        type=np.float64,
+        a_eln={'component': 'NumberEditQuantity', 'defaultDisplayUnit': 'A'},
+        unit='A',
+        description='The average current of the DC power supply.',
+    )
+    current = SubSection(
+        section_def=DtuCurrent,
+    )
+
+
+class DtuPulseFrequency(TimeSeries):
+    m_def = Section(
+        a_plot=dict(
+            x='time',
+            y='value',
+        ),
+    )
+
+    value = Quantity(
+        type=np.float64,
+        unit='Hz',
+        description="""The pulse frequency of the PDC power supply""",
+        shape=['*'],
+    )
+
+
+class DtuDeadTime(TimeSeries):
+    m_def = Section(
+        a_plot=dict(
+            x='time',
+            y='value',
+        ),
+    )
+
+    value = Quantity(
+        type=np.float64,
+        unit='s',
+        description="""The dead time of the PDC power supply.""",
+        shape=['*'],
+    )
+
+
+class DTUSputterPulsedDCPowerSupply(DTUSputterDCPowerSupply):
+    avg_pulse_frequency = Quantity(
+        type=np.float64,
+        a_eln={'component': 'NumberEditQuantity', 'defaultDisplayUnit': 'kHz'},
+        unit='1/s',
+        description='The average pulse frequency of the PDC power supply.',
+    )
+    pulse_frequency = SubSection(
+        section_def=DtuPulseFrequency,
+    )
+    avg_dead_time = Quantity(
+        type=np.float64,
+        a_eln={'component': 'NumberEditQuantity', 'defaultDisplayUnit': 'ms'},
+        unit='s',
+        description='The average dead time of the PDC power supply.',
+    )
+    dead_time = SubSection(
+        section_def=DtuDeadTime,
+    )
+
+
+class Substrate(ArchiveSection):
+    """
+    Class autogenerated from yaml schema.
+    """
+
+    m_def = Section()
+    setpoint_temperature = Quantity(
+        type=np.float64,
+        a_eln={'component': 'NumberEditQuantity', 'defaultDisplayUnit': 'degC'},
+        unit='kelvin',
+    )
+    corrected_real_temperature = Quantity(
+        type=np.float64,
+        a_eln={'defaultDisplayUnit': 'degC'},
+        unit='kelvin',
+    )
+
+    def normalize(self, archive: 'EntryArchive', logger: 'BoundLogger') -> None:
+        """
+        The normalizer for the `Substrate` class.
+
+        Args:
+            archive (EntryArchive): The archive containing the section that is being
+            normalized.
+            logger (BoundLogger): A structlog logger.
+        """
+        super().normalize(archive, logger)
+        if self.setpoint_temperature is not None:
+            # Convert set_point_temp to 'kelvin' explicitly and get its magnitude
+            set_point_temp_in_kelvin = self.setpoint_temperature.to('kelvin').magnitude
+            # Perform the calculation using the magnitude
+            r_temp = (set_point_temp_in_kelvin * 0.905) + 12
+            # Assign the result back to, ensuring it's a Quantity with 'kelvin' unit
+            self.corrected_real_temperature = r_temp * self.setpoint_temperature.u
+
+
+class SCrackerOverview(ArchiveSection):
+    """
+    Class autogenerated from yaml schema.
+    """
+
+    m_def = Section()
+    zone1_temperature = Quantity(
+        type=np.float64,
+        a_eln={'component': 'NumberEditQuantity', 'defaultDisplayUnit': 'degC'},
+        unit='kelvin',
+        description="""The temperature of sulfur cracker zone 1.""",
+    )
+    zone1_temperature_setpoint = Quantity(
+        type=np.float64,
+        a_eln={'component': 'NumberEditQuantity', 'defaultDisplayUnit': 'degC'},
+        unit='kelvin',
+        description="""The temperature setpoint of sulfur cracker zone 1.""",
+    )
+    zone2_temperature = Quantity(
+        type=np.float64,
+        a_eln={'component': 'NumberEditQuantity', 'defaultDisplayUnit': 'degC'},
+        unit='kelvin',
+        description="""The temperature of sulfur cracker zone 2.""",
+    )
+    zone3_temperature = Quantity(
+        type=np.float64,
+        a_eln={'component': 'NumberEditQuantity', 'defaultDisplayUnit': 'degC'},
+        unit='kelvin',
+        description="""The temperature of sulfur cracker zone 3.""",
+    )
+    valve_on_time = Quantity(
+        type=np.float64,
+        a_eln={'component': 'NumberEditQuantity', 'defaultDisplayUnit': 's'},
+        unit='s',
+        description="""The valve on time of the sulfur cracker zone 2.""",
+    )
+    valve_frequency = Quantity(
+        type=np.float64,
+        a_eln={'component': 'NumberEditQuantity', 'defaultDisplayUnit': 'Hz'},
+        unit='1/s',
+        description="""The valve frequency of the sulfur cracker zone 2.""",
+    )
+
+
+class DtuZoneTemp(TimeSeries):
+    m_def = Section(
+        a_plot=dict(
+            x='time',
+            y='value',
+        ),
+    )
+
+    value = Quantity(
+        type=np.float64,
+        unit='K',
+        description="""The temperature of zone 1.""",
+        shape=['*'],
+    )
+
+
+class DtuValveOnTime(TimeSeries):
+    m_def = Section(
+        a_plot=dict(
+            x='time',
+            y='value',
+        ),
+    )
+
+    value = Quantity(
+        type=np.float64,
+        unit='s',
+        description="""The valve on time.""",
+        shape=['*'],
+    )
+
+
+class DtuValveFrequency(TimeSeries):
+    m_def = Section(
+        a_plot=dict(
+            x='time',
+            y='value',
+        ),
+    )
+
+    value = Quantity(
+        type=np.float64,
+        unit='Hz',
+        description="""The valve frequency.""",
+        shape=['*'],
+    )
+
+
+class SCracker(ArchiveSection):
+    avg_zone1_temperature = Quantity(
+        type=np.float64,
+        a_eln={'component': 'NumberEditQuantity', 'defaultDisplayUnit': 'degC'},
+        unit='kelvin',
+        description="""The average temperature of sulfur cracker zone 1.""",
+    )
+    avg_zone2_temperature = Quantity(
+        type=np.float64,
+        a_eln={'component': 'NumberEditQuantity', 'defaultDisplayUnit': 'degC'},
+        unit='kelvin',
+        description="""The average temperature of sulfur cracker zone 2.""",
+    )
+    avg_zone3_temperature = Quantity(
+        type=np.float64,
+        a_eln={'component': 'NumberEditQuantity', 'defaultDisplayUnit': 'degC'},
+        unit='kelvin',
+        description="""The average temperature of sulfur cracker zone 3.""",
+    )
+    avg_valve_on_time = Quantity(
+        type=np.float64,
+        a_eln={'component': 'NumberEditQuantity', 'defaultDisplayUnit': 's'},
+        unit='s',
+        description="""The average valve on time of the sulfur cracker zone 2.""",
+    )
+    avg_valve_frequency = Quantity(
+        type=np.float64,
+        a_eln={'component': 'NumberEditQuantity', 'defaultDisplayUnit': 'Hz'},
+        unit='1/s',
+        description="""The average valve frequency of the sulfur cracker zone 2.""",
+    )
+    zone1_temperature = SubSection(
+        section_def=DtuZoneTemp,
+    )
+    zone2_temperature = SubSection(
+        section_def=DtuZoneTemp,
+    )
+    zone3_temperature = SubSection(
+        section_def=DtuZoneTemp,
+    )
+    valve_on_time = SubSection(
+        section_def=DtuValveOnTime,
+    )
+    valve_frequency = SubSection(
+        section_def=DtuValveFrequency,
+    )
+
+
+class DTUShutter(TimeSeries):
+    m_def = Section(
+        a_plot=dict(
+            x='time',
+            y='value',
+        ),
+    )
+
+    value = Quantity(
+        type=bool,
+        description="""Position of the substrate shutter (1: open, 0: closed).""",
+        shape=['*'],
+    )
+
+    mode_value = Quantity(
+        type=bool,
+        description="""
+            Most represented (mode value) shutter
+            state (1: mostly pen, 0: mostly closed).
+        """,
+    )
+
+
+class DTUTargetReference(CompositeSystemReference):
+    reference = Quantity(
+        type=DTUTarget,
+        description='A reference to a NOMAD Target entry.',
+        a_eln=ELNAnnotation(
+            component='ReferenceEditQuantity',
+            label='composite system reference',
+        ),
+    )
+
+    def normalize(self, archive: 'EntryArchive', logger: 'BoundLogger') -> None:
+        """
+        The normalizer for the `DtuTargetReference` class.
+
+        Args:
+            archive (EntryArchive): The archive containing the section that is being
+            normalized.
+            logger (BoundLogger): A structlog logger.
+        """
+        super().normalize(archive, logger)
+        if self.reference is None:
+            return
+
+
+class DTUTargetComponent(Component):
+    system = Quantity(
+        type=DTUTarget,
+        description='The target material.',
+        a_eln=ELNAnnotation(
+            component=ELNComponentEnum.ReferenceEditQuantity,
+        ),
+    )
+    lab_id = Quantity(
+        type=str,
+        description='The lab ID of the target material.',
+        a_eln=ELNAnnotation(
+            component=ELNComponentEnum.StringEditQuantity,
+        ),
+    )
+
+    def normalize(self, archive: 'EntryArchive', logger: 'BoundLogger') -> None:
+        from nomad.datamodel.context import ServerContext
+
+        if (
+            self.system is None
+            and self.lab_id is not None
+            and isinstance(archive.m_context, ServerContext)
+        ):
+            from nomad.search import MetadataPagination, search
+
+            query = {'results.eln.lab_ids': self.lab_id}
+            search_result = search(
+                owner='all',
+                query=query,
+                pagination=MetadataPagination(page_size=1),
+                user_id=archive.metadata.main_author.user_id,
+            )
+            if search_result.pagination.total > 0:
+                entry_id = search_result.data[0]['entry_id']
+                upload_id = search_result.data[0]['upload_id']
+                self.system = f'../uploads/{upload_id}/archive/{entry_id}#data'
+                if search_result.pagination.total > 1:
+                    logger.warn(
+                        f'Found {search_result.pagination.total} entries with lab_id: '
+                        f'"{self.lab_id}". Will use the first one found.'
+                    )
+            else:
+                logger.warn(f'Found no entries with lab_id: "{self.lab_id}".')
+        elif self.lab_id is None and self.system is not None:
+            self.lab_id = self.system.lab_id
+        if self.name is None and self.lab_id is not None:
+            self.name = self.lab_id
+
+
+class DTUSource(PVDSource):
+    pass
+
+
+class DtuPlasma(DTUSource):  # TODO:reavaluate if the class should inherit DTUSource
+    """
+    Class similar a DTUSputteringSource with the
+    exception that it does not have a material section"""
+
+    source_shutter_open = SubSection(
+        section_def=DTUShutter,
+    )
+    vapor_source = SubSection(
+        section_def=DTUSputterPowerSupply,
+        description="""
+        The power supply of the sputtering source.
+        """,
+    )
+
+
+class DTUSputteringSource(DtuPlasma):
+    """
+    Class autogenerated from yaml schema.
+    """
+
+    m_def = Section()
+    material = SubSection(
+        section_def=DTUTargetComponent,
+        repeats=True,
+    )
+
+    def normalize(self, archive: 'EntryArchive', logger: 'BoundLogger') -> None:
+        """
+        The normalizer for the `DTUSource` class.
+
+        Args:
+            archive (EntryArchive): The archive containing the section that is being
+            normalized.
+            logger (BoundLogger): A structlog logger.
+        """
+        super().normalize(archive, logger)
+
+
+class DtuReactiveGasComponent(Component):
+    system = Quantity(
+        type=DTUGasSupply,
+        description='The reactive gas supply.',
+        a_eln=ELNAnnotation(
+            component=ELNComponentEnum.ReferenceEditQuantity,
+        ),
+    )
+
+
+class DtuMassFlowController(Component):
+    flow = SubSection(
+        section_def=VolumetricFlowRate,
+    )
+
+
+class DtuReactiveGasSource(DTUSource):
+    material = SubSection(
+        section_def=DtuReactiveGasComponent,
+    )
+    vapor_source = SubSection(
+        section_def=DtuMassFlowController,
+    )
+
+
+class DtuCrackerMaterial(PureSubstanceComponent):
+    m_def = Section(
+        a_template={
+            'pure_substance': {
+                'molecular_formula': 'S',
+            },
+        },
+    )
+
+
+class DtuCrackerSource(DTUSource):
+    material = SubSection(section_def=DtuCrackerMaterial)
+    vapor_source = SubSection(
+        section_def=SCracker,
+    )
+    valve_open = SubSection(
+        section_def=DTUShutter,
+    )
+
+
+class DtuGasSupplyComponent(Component):
+    m_def = Section()
+
+    reference = Quantity(
+        type=DTUGasSupply,
+        description='The gas supply used.',
+        a_eln=ELNAnnotation(
+            component=ELNComponentEnum.ReferenceEditQuantity,
+        ),
+    )
+    gas_name = Quantity(
+        type=str,
+        description='The name of the gas.',
+        a_eln=ELNAnnotation(
+            component=ELNComponentEnum.StringEditQuantity,
+        ),
+    )
+
+
+class DTUGasFlow(GasFlow, ArchiveSection):
+    """
+    Class autogenerated from yaml schema.
+    """
+
+    m_def = Section()
+
+    gas_name = Quantity(
+        type=str,
+        a_eln={'component': 'StringEditQuantity', 'label': 'Gas name'},
+        description='The name of the gas.',
+    )
+
+    gas_supply = SubSection(
+        section_def=DtuGasSupplyComponent,
+        description='The gas supply used.',
+    )
+
+    def set_gas_properties(self) -> None:
+        """
+        Set the properties of the gas based on the used gas supply.
+        """
+        self.gas = PureSubstanceSection()
+        self.gas.name = self.gas_supply.reference.name
+        self.gas.iupac_name = self.gas_supply.reference.iupac_name
+        self.gas.molecular_formula = self.gas_supply.reference.molecular_formula
+        self.gas.molecular_mass = self.gas_supply.reference.molecular_mass
+        self.gas.inchi = self.gas_supply.reference.inchi
+        self.gas.inchi_key = self.gas_supply.reference.inchi_key
+        self.gas.smile = self.gas_supply.reference.smiles
+        self.gas.canonical_smile = self.gas_supply.reference.canonical_smiles
+        self.gas.cas_number = self.gas_supply.reference.cas_number
+
+    def normalize(self, archive: 'EntryArchive', logger: 'BoundLogger') -> None:
+        """
+        The normalizer for the `DTUGasFlow` class.
+
+        Args:
+            archive (EntryArchive): The archive containing the section that is being
+            normalized.
+            logger (BoundLogger): A structlog logger.
+        """
+        super().normalize(archive, logger)
+
+        # TODO add a normalizer to find the right bottle
+        from nomad.datamodel.context import ServerContext
+
+        if (
+            self.gas_supply is None
+            and self.gas_name is not None
+            and isinstance(archive.m_context, ServerContext)  # what does this do?
+        ):
+            from nomad.search import MetadataPagination, search
+
+            query = {
+                'results.data.in_use': True,
+                'results.data.molecular_formula': self.gas_name,
+            }
+            search_result = search(
+                owner='all',
+                query=query,
+                pagination=MetadataPagination(page_size=1),
+                user_id=archive.metadata.main_author.user_id,
+            )
+            # if there is not strickly one bottle in use, we sent a warning
+            if search_result.pagination.total == 0:
+                logger.warning(
+                    f'No in use {self.gas_name} found. '
+                    f'Please check the gas bottles inventory.'
+                )
+            # if there is only one bottle in use, we set the used_gas_supply
+            elif search_result.pagination.total == 1:
+                self.gas_supply = DtuGasSupplyComponent()
+                entry_id = search_result.data[0]['entry_id']
+                upload_id = search_result.data[0]['upload_id']
+                self.gas_supply.reference = (
+                    f'../uploads/{upload_id}/archive/{entry_id}#data'
+                )
+                self.gas_supply.gas_name = self.gas_name
+            else:
+                logger.warning(
+                    f'Found multiple ({search_result.pagination.total}) in use '
+                    f'{self.gas_name} bottles. Only one bottle should be in use '
+                    f'at a time. Please check the gas bottles inventory.'
+                )
+
+        if self.gas_supply is not None:
+            self.set_gas_properties()
+
+
+class DtuTemperature(TimeSeries):
+    m_def = Section(
+        a_plot=dict(
+            x='time',
+            y='value',
+        ),
+    )
+
+    value = Quantity(
+        type=np.float64,
+        unit='kelvin',
+        description="""The temperature of the heater.""",
+        shape=['*'],
+    )
+
+
+class DtuSubstrateHeater(SubstrateHeater):
+    """
+    Custom class for the substrate heater.
+    """
+
+    m_def = Section()
+
+    avg_temperature_1 = Quantity(
+        type=np.float64,
+        a_eln={'component': 'NumberEditQuantity', 'defaultDisplayUnit': 'degC'},
+        unit='kelvin',
+        description="""
+        The average temperature of the heater as measured by thermocouple 1.
+        """,
+    )
+    avg_temperature_2 = Quantity(
+        type=np.float64,
+        a_eln={'component': 'NumberEditQuantity', 'defaultDisplayUnit': 'degC'},
+        unit='kelvin',
+        description="""
+        The average temperature of the heater as measured by thermocouple 2.
+        """,
+    )
+    avg_temperature_setpoint = Quantity(
+        type=np.float64,
+        a_eln={'component': 'NumberEditQuantity', 'defaultDisplayUnit': 'degC'},
+        unit='kelvin',
+        description="""The average temperature setpoint of the heater.""",
+    )
+    temperature_1 = SubSection(
+        section_def=DtuTemperature,
+    )
+
+    temperature_2 = SubSection(
+        section_def=DtuTemperature,
+    )
+
+    temperature_setpoint = SubSection(
+        section_def=DtuTemperature,
+    )
+
+
+class DTUChamberEnvironment(ChamberEnvironment, ArchiveSection):
+    """
+    Class autogenerated from yaml schema.
+    """
+
+    m_def = Section()
+    gas_flow = SubSection(
+        section_def=DTUGasFlow,
+        repeats=True,
+    )
+
+    platen_bias = SubSection(
+        section_def=DtuPlasma,
+    )
+    heater = SubSection(section_def=DtuSubstrateHeater)
+
+    def normalize(self, archive: 'EntryArchive', logger: 'BoundLogger') -> None:
+        """
+        The normalizer for the `DTUChamberEnvironment` class.
+
+        Args:
+            archive (EntryArchive): The archive containing the section that is being
+            normalized.
+            logger (BoundLogger): A structlog logger.
+        """
+        super().normalize(archive, logger)
+
+
+class DTUSteps(PVDStep, ArchiveSection):
+    """
+    Class autogenerated from yaml schema.
+    """
+
+    m_def = Section()
+    sources = SubSection(
+        section_def=DTUSource,
+        repeats=True,
+    )
+
+    environment = SubSection(
+        section_def=DTUChamberEnvironment,
+    )  # Temp should go in there
+
+    def normalize(self, archive: 'EntryArchive', logger: 'BoundLogger') -> None:
+        """
+        The normalizer for the `DTUSteps` class.
+
+        Args:
+            archive (EntryArchive): The archive containing the section that is being
+            normalized.
+            logger (BoundLogger): A structlog logger.
+        """
+        super().normalize(archive, logger)
+
+
+class EndOfProcess(ArchiveSection):
+    """
+    Class autogenerated from yaml schema.
+    """
+
+    m_def = Section()
+    taken_out = Quantity(
+        type=MEnum(['front', 'back']),
+        default='front',
+        a_eln={'component': 'RadioEnumEditQuantity'},
+    )
+    heater_temperature = Quantity(
+        type=np.float64,
+        a_eln={'component': 'NumberEditQuantity', 'defaultDisplayUnit': 'degC'},
+        unit='kelvin',
+    )
+    time_in_chamber_after_deposition = Quantity(
+        type=np.float64,
+        a_eln={'component': 'NumberEditQuantity', 'defaultDisplayUnit': 'minute'},
+        unit='s',
+    )
+    chamber_purged = Quantity(
+        type=bool,
+        default=False,
+        a_eln=ELNAnnotation(component=ELNComponentEnum.BoolEditQuantity),
+    )
+
+
+class InstrumentParameters(InstrumentReference, ArchiveSection):
+    """
+    Class autogenerated from yaml schema.
+    """
+
+    m_def = Section()
+    platen_rotation = Quantity(
+        type=np.float64,
+        a_eln={'component': 'NumberEditQuantity', 'defaultDisplayUnit': 'degree'},
+        unit='rad',
+    )
+    stage_used = Quantity(
+        type=MEnum(['heating', 'cooling']),
+        default='heating',
+        a_eln={'component': 'RadioEnumEditQuantity'},
+    )
+
+    def normalize(self, archive: 'EntryArchive', logger: 'BoundLogger') -> None:
+        """
+        The normalizer for the `InstrumentParameters` class.
+
+        Args:
+            archive (EntryArchive): The archive containing the section that is being
+            normalized.
+            logger (BoundLogger): A structlog logger.
+        """
+        super().normalize(archive, logger)
+        if self.reference is not None:
+            self.lab_id = self.reference.lab_id
+            self.name = self.reference.name
+
+
+class SourceOverview(ArchiveSection):
+    """
+    Class autogenerated from yaml schema.
+    """
+
+    # deposition related parameters
+    target_name = Quantity(
+        type=str,
+        a_eln={'component': 'StringEditQuantity'},
+        description='The name of the gun on which the target in mounted.',
+    )
+    target_material = Quantity(
+        type=str,
+        a_eln={'component': 'StringEditQuantity', 'label': 'Target material'},
+        description='The material of the target.',
+    )
+    target_usage = Quantity(
+        type=np.float64,
+        a_eln={
+            'component': 'NumberEditQuantity',
+            'defaultDisplayUnit': 'kW*h',
+            'label': 'Accumulated power (Energy)',
+        },
+        unit='kW*h',
+        description='The end of the deposition target accumulated power ',
+    )  # TODO check unit
+    target_id = SubSection(
+        section_def=DTUTargetReference,
+        description='A reference to the target used.',
+    )
+    applied_power = Quantity(
+        type=np.float64,
+        a_eln={
+            'component': 'NumberEditQuantity',
+            'defaultDisplayUnit': 'W',
+            'label': 'Applied power',
+        },
+        unit='(kg*m^2)/s^3',
+        description='The applied power.',
+    )
+    power_type = Quantity(
+        type=MEnum(['DC', 'RF', 'pulsed_DC']),
+        default='RF',
+        a_eln={'component': 'RadioEnumEditQuantity'},
+        description='The type of power supply.',
+    )
+    average_voltage = Quantity(
+        type=np.float64,
+        a_eln={'component': 'NumberEditQuantity', 'defaultDisplayUnit': 'V'},
+        unit='V',
+        description='The average voltage (DC bias in RF) of the power supply.',
+    )
+    std_voltage = Quantity(
+        type=np.float64,
+        a_eln={'component': 'NumberEditQuantity', 'defaultDisplayUnit': 'V'},
+        unit='V',
+        description="""
+            'The standard deviation of the voltage (DC bias in RF) of the power supply.'
+        """,
+    )
+    start_voltage = Quantity(
+        type=np.float64,
+        a_eln={'component': 'NumberEditQuantity', 'defaultDisplayUnit': 'V'},
+        unit='V',
+        description='The voltage (DC bias in RF) at the start of the deposition.',
+    )
+    end_voltage = Quantity(
+        type=np.float64,
+        a_eln={'component': 'NumberEditQuantity', 'defaultDisplayUnit': 'V'},
+        unit='V',
+        description='The voltage (DC bias in RF) at the end of the deposition.',
+    )
+    start_end_voltage = Quantity(
+        type=np.float64,
+        a_eln={'component': 'NumberEditQuantity', 'defaultDisplayUnit': 'V'},
+        unit='V',
+        description='The difference between the start and end voltage (DC bias in RF).',
+    )
+    max_voltage = Quantity(
+        type=np.float64,
+        a_eln={'component': 'NumberEditQuantity', 'defaultDisplayUnit': 'V'},
+        unit='V',
+        description='The maximum voltage (DC bias in RF) during the deposition.',
+    )
+    min_voltage = Quantity(
+        type=np.float64,
+        a_eln={'component': 'NumberEditQuantity', 'defaultDisplayUnit': 'V'},
+        unit='V',
+        description='The minimum voltage (DC bias in RF) during the deposition.',
+    )
+    range_voltage = Quantity(
+        type=np.float64,
+        a_eln={'component': 'NumberEditQuantity', 'defaultDisplayUnit': 'V'},
+        unit='V',
+        description='The difference between min and max voltage (DC bias in RF).',
+    )
+    voltage_comments = Quantity(
+        type=str,
+        a_eln={'component': 'RichTextEditQuantity'},
+        description='Comments on the voltage (DC bias in RF) during the deposition.',
+    )
+
+
+class UsedGas(GasFlow, ArchiveSection):
+    """
+    Class autogenerated from yaml schema.
+    """
+
+    m_def = Section()
+    gas_name = Quantity(
+        type=str,
+        a_eln={'component': 'StringEditQuantity'},
+    )
+    used_gas_supply = Quantity(
+        type=CompositeSystem,
+        a_eln=ELNAnnotation(component=ELNComponentEnum.ReferenceEditQuantity),
+    )
+
+    def normalize(self, archive: 'EntryArchive', logger: 'BoundLogger') -> None:
+        """
+        The normalizer for the `UsedGas` class.
+
+        Args:
+            archive (EntryArchive): The archive containing the section that is being
+            normalized.
+            logger (BoundLogger): A structlog logger.
+        """
+        super().normalize(archive, logger)
+        self.gas_name = self.used_gas_supply.name
+        self.gas.name = self.used_gas_supply.name
+        self.gas.iupac_name = self.used_gas_supply.iupac_name
+        self.gas.molecular_formula = self.used_gas_supply.molecular_formula
+        self.gas.molecular_mass = self.used_gas_supply.molecular_mass
+        self.gas.inchi = self.used_gas_supply.inchi
+        self.gas.inchi_key = self.used_gas_supply.inchi_key
+        self.gas.smile = self.used_gas_supply.smiles
+        self.gas.canonical_smile = self.used_gas_supply.canonical_smiles
+        self.gas.cas_number = self.used_gas_supply.cas_number
+
+
+class SourceRampUp(ArchiveSection):
+    """
+    Class autogenerated from yaml schema.
+    """
+
+    m_def = Section()
+    target_name = Quantity(
+        type=str,
+        a_eln={'component': 'StringEditQuantity'},
+        description='The name of the gun on which the target in mounted.',
+    )
+    # ignition related parameters
+    plasma_ignition_power = Quantity(
+        type=np.float64,
+        a_eln={'component': 'NumberEditQuantity', 'defaultDisplayUnit': 'W'},
+        unit='(kg*m^2)/s^3',
+        description='The power at which plasma ignites.',
+    )
+    plasma_ignition_pressure = Quantity(
+        type=np.float64,
+        a_eln={'component': 'NumberEditQuantity', 'defaultDisplayUnit': 'mtorr'},
+        unit='kg/(m*s^2)',
+        description='The pressure at which the plasma was ignited.',
+    )
+
+
+class SourcePresput(ArchiveSection):
+    """
+    Class autogenerated from yaml schema.
+    """
+
+    m_def = Section()
+    target_name = Quantity(
+        type=str,
+        a_eln={'component': 'StringEditQuantity'},
+        description='The name of the gun on which the target in mounted.',
+    )
+    # presput related parameters
+    presput_time = Quantity(
+        type=np.float64,
+        a_eln={'component': 'NumberEditQuantity', 'defaultDisplayUnit': 'minute'},
+        unit='s',
+        description='The total presputtering time.',
+    )
+    presput_power = Quantity(
+        type=np.float64,
+        a_eln={'component': 'NumberEditQuantity', 'defaultDisplayUnit': 'W'},
+        unit='(kg*m^2)/s^3',
+        description='The average power during presputtering.',
+    )
+    presput_pressure = Quantity(
+        type=np.float64,
+        a_eln={'component': 'NumberEditQuantity', 'defaultDisplayUnit': 'mtorr'},
+        unit='kg/(m*s^2)',
+        description='The average pressure during presputtering.',
+    )
+    presput_ar_flow = Quantity(
+        type=np.float64,
+        a_eln={'component': 'NumberEditQuantity', 'defaultDisplayUnit': 'cm^3/minute'},
+        unit='m^3/s',
+        description='The average Ar flow during presputtering.',
+    )
+
+
+class SourceDepRate(ArchiveSection):
+    """
+    Class autogenerated from yaml schema.
+    """
+
+    m_def = Section()
+    target_name = Quantity(
+        type=str,
+        a_eln={'component': 'StringEditQuantity'},
+    )
+    # deposition rate related parameters
+    source_deprate = Quantity(
+        type=np.float64,
+        a_eln={'component': 'NumberEditQuantity', 'defaultDisplayUnit': 'nm/s'},
+        unit='m/s',
+    )
+    source_deprate_ref_mat = Quantity(
+        type=str,
+        a_eln={'component': 'StringEditQuantity'},
+    )
+
+
+class SulfurCrackerPressure(ArchiveSection):
+    """
+    Class autogenerated from yaml schema.
+    """
+
+    m_def = Section()
+    sulfur_partial_pressure = Quantity(
+        type=np.float64,
+        a_eln={'component': 'NumberEditQuantity', 'defaultDisplayUnit': 'mbar'},
+        unit='kg/(m*s^2)',
+    )
+
+
+class DepositionParameters(ArchiveSection):
+    """
+    Class autogenerated from yaml schema.
+    """
+
+    m_def = Section()
+    deposition_temperature = Quantity(
+        type=np.float64,
+        default=300,
+        a_eln={'component': 'NumberEditQuantity', 'defaultDisplayUnit': 'degC'},
+        unit='kelvin',
+        description='The temperature of the deposition as measured by thermocouple 1.',
+    )
+    deposition_temperature_2 = Quantity(
+        type=np.float64,
+        default=300,
+        a_eln={'component': 'NumberEditQuantity', 'defaultDisplayUnit': 'degC'},
+        unit='kelvin',
+        description='The temperature of the deposition as measured by thermocouple 2.',
+    )
+    deposition_temperature_setpoint = Quantity(
+        type=np.float64,
+        default=300,
+        a_eln={'component': 'NumberEditQuantity', 'defaultDisplayUnit': 'degC'},
+        unit='kelvin',
+        description='The temperature setpoint of the deposition.',
+    )
+    deposition_true_temperature = Quantity(
+        type=np.float64,
+        a_eln={'defaultDisplayUnit': 'degC'},
+        unit='kelvin',
+        description="""
+            The corrected real temperature of the deposition as calculated with :
+            0.905 * (0.5 * (deposition_temperature + deposition_temperature_2)) + 12
+        """,
+    )
+    deposition_time = Quantity(
+        type=np.float64,
+        default=1800,
+        a_eln={'component': 'NumberEditQuantity', 'defaultDisplayUnit': 'minute'},
+        unit='s',
+        description='The total deposition time.',
+    )
+    platen_rotation = Quantity(
+        type=np.float64,
+        a_eln={'component': 'NumberEditQuantity', 'defaultDisplayUnit': 'degree'},
+        unit='rad',
+        description='The platen rotation angle during the deposition.',
+    )
+    sputter_pressure = Quantity(
+        type=np.float64,
+        default=0.6666,
+        a_eln={'component': 'NumberEditQuantity', 'defaultDisplayUnit': 'mtorr'},
+        unit='kg/(m*s^2)',
+        description='The pressure during sputtering as measured by the capman gauge.',
+    )
+    material_space = Quantity(
+        type=str,
+        a_eln={'component': 'StringEditQuantity'},
+        description='The material space explored by the deposition.',
+    )
+    ar_flow = Quantity(
+        type=np.float64,
+        a_eln={
+            'component': 'NumberEditQuantity',
+            'defaultDisplayUnit': 'cm^3/minute',
+            'label': 'Ar flow',
+        },
+        description="""
+            Flow of 100% Ar in equivalent flow at standard conditions 0, i.e.
+            the equivalent rate at a temperature of 0 °C (273.15 K) and a pressure of
+            1 atm (101325 Pa).
+        """,
+        unit='m^3/s',
+    )
+    ar_partial_pressure = Quantity(
+        type=np.float64,
+        a_eln={
+            'defaultDisplayUnit': 'mtorr',
+            'label': 'Ar partial pressure',
+        },
+        description='The Ar partial pressure during the deposition.',
+        unit='kg/(m*s^2)',
+    )
+    h2s_in_ar_flow = Quantity(
+        type=np.float64,
+        description="""
+            Flow of 10% H2S in Ar in equivalent flow at standard conditions 0, i.e.
+            the equivalent rate at a temperature of 0 °C (273.15 K) and a pressure of
+            1 atm (101325 Pa).
+        """,
+        a_eln={
+            'component': 'NumberEditQuantity',
+            'defaultDisplayUnit': 'cm^3/minute',
+            'label': 'H2S in Ar flow',
+        },
+        unit='m^3/s',
+    )
+    h2s_partial_pressure = Quantity(
+        type=np.float64,
+        a_eln={
+            'defaultDisplayUnit': 'mtorr',
+            'label': 'H2S partial pressure',
+        },
+        unit='kg/(m*s^2)',
+        description='The H2S partial pressure during the deposition.',
+    )
+    nh3_in_ar_flow = Quantity(
+        type=np.float64,
+        description="""
+            Flow of 10% NH3 in Ar in equivalent flow at standard conditions 0, i.e.
+            the equivalent rate at a temperature of 0 °C (273.15 K) and a pressure of
+            1 atm (101325 Pa).
+        """,
+        a_eln={
+            'component': 'NumberEditQuantity',
+            'defaultDisplayUnit': 'cm^3/minute',
+            'label': 'NH3 in Ar flow',
+        },
+        unit='m^3/s',
+    )
+    nh3_partial_pressure = Quantity(
+        type=np.float64,
+        a_eln={
+            'defaultDisplayUnit': 'mtorr',
+            'label': 'NH3 partial pressure',
+        },
+        unit='kg/(m*s^2)',
+        description='The NH3 partial pressure during the deposition.',
+    )
+    ph3_in_ar_flow = Quantity(
+        type=np.float64,
+        description="""
+            Flow of 10% PH3 in Ar in equivalent flow at standard conditions 0, i.e.
+            the equivalent rate at a temperature of 0 °C (273.15 K) and a pressure of
+            1 atm (101325 Pa).
+        """,
+        a_eln={
+            'component': 'NumberEditQuantity',
+            'defaultDisplayUnit': 'cm^3/minute',
+            'label': 'PH3 in Ar flow',
+        },
+        unit='m^3/s',
+    )
+    ph3_partial_pressure = Quantity(
+        type=np.float64,
+        a_eln={
+            'defaultDisplayUnit': 'mtorr',
+            'label': 'PH3 partial pressure',
+        },
+        unit='kg/(m*s^2)',
+        description='The PH3 partial pressure during the deposition',
+    )
+    n2_flow = Quantity(
+        type=np.float64,
+        description="""
+            Flow of 100% N2 in equivalent flow at standard conditions 0, i.e.
+            the equivalent rate at a temperature of 0 °C (273.15 K) and a pressure of
+            1 atm (101325 Pa).
+        """,
+        a_eln={
+            'component': 'NumberEditQuantity',
+            'defaultDisplayUnit': 'cm^3/minute',
+            'label': 'N2 flow',
+        },
+        unit='m^3/s',
+    )
+    n2_partial_pressure = Quantity(
+        type=np.float64,
+        a_eln={
+            'defaultDisplayUnit': 'mtorr',
+            'label': 'N2 partial pressure',
+        },
+        unit='kg/(m*s^2)',
+        description='The N2 partial pressure during the deposition.',
+    )
+    o2_in_ar_flow = Quantity(
+        type=np.float64,
+        description="""
+            Flow of 20% O2 in Ar in equivalent flow at standard conditions 0, i.e.
+            the equivalent rate at a temperature of 0 °C (273.15 K) and a pressure of
+            1 atm (101325 Pa).
+        """,
+        a_eln={
+            'component': 'NumberEditQuantity',
+            'defaultDisplayUnit': 'cm^3/minute',
+            'label': 'O2 in Ar flow',
+        },
+        unit='m^3/s',
+    )
+    o2_partial_pressure = Quantity(
+        type=np.float64,
+        a_eln={
+            'defaultDisplayUnit': 'mtorr',
+            'label': 'O2 partial pressure',
+        },
+        unit='kg/(m*s^2)',
+        description='The O2 partial pressure during the deposition.',
+    )
+    ph3_h2s_ratio = Quantity(
+        type=np.float64,
+        a_eln={'component': 'NumberEditQuantity'},
+        description='The PH3/H2S ratio (if applicable).',
+    )
+    magkeeper3 = SubSection(
+        section_def=SourceOverview,
+    )
+    magkeeper4 = SubSection(
+        section_def=SourceOverview,
+    )
+    taurus = SubSection(
+        section_def=SourceOverview,
+    )
+    s_cracker = SubSection(
+        section_def=SCrackerOverview,
+    )
+    used_gases = SubSection(
+        section_def=UsedGas,
+        repeats=True,
+    )
+
+    def _calc_partial_pressure(self):
+        ar_flow = self.ar_flow.magnitude if self.ar_flow is not None else 0
+        h2s_in_ar_flow = (
+            self.h2s_in_ar_flow.magnitude if self.h2s_in_ar_flow is not None else 0
+        )
+        nh3_in_ar_flow = (
+            self.nh3_in_ar_flow.magnitude if self.nh3_in_ar_flow is not None else 0
+        )
+        ph3_in_ar_flow = (
+            self.ph3_in_ar_flow.magnitude if self.ph3_in_ar_flow is not None else 0
+        )
+        n2_flow = self.n2_flow.magnitude if self.n2_flow is not None else 0
+        o2_in_ar_flow = (
+            self.o2_in_ar_flow.magnitude if self.o2_in_ar_flow is not None else 0
+        )
+
+        total_flow = (
+            ar_flow
+            + h2s_in_ar_flow
+            + nh3_in_ar_flow
+            + ph3_in_ar_flow
+            + n2_flow
+            + o2_in_ar_flow
+        )
+
+        total_pressure = self.sputter_pressure.magnitude
+
+        h2s_partial_pressure = (
+            h2s_in_ar_flow * GAS_FRACTION['h2s'] / total_flow * total_pressure
+        )
+        self.h2s_partial_pressure = h2s_partial_pressure * ureg('kg/(m*s^2)')
+
+        nh3_partial_pressure = (
+            nh3_in_ar_flow * GAS_FRACTION['nh3'] / total_flow * total_pressure
+        )
+        self.nh3_partial_pressure = nh3_partial_pressure * ureg('kg/(m*s^2)')
+
+        ph3_partial_pressure = (
+            ph3_in_ar_flow * GAS_FRACTION['ph3'] / total_flow * total_pressure
+        )
+        self.ph3_partial_pressure = ph3_partial_pressure * ureg('kg/(m*s^2)')
+
+        n2_partial_pressure = n2_flow * GAS_FRACTION['n2'] / total_flow * total_pressure
+        self.n2_partial_pressure = n2_partial_pressure * ureg('kg/(m*s^2)')
+
+        o2_partial_pressure = (
+            o2_in_ar_flow * GAS_FRACTION['o2'] / total_flow * total_pressure
+        )
+        self.o2_partial_pressure = o2_partial_pressure * ureg('kg/(m*s^2)')
+
+    def normalize(self, archive: 'EntryArchive', logger: 'BoundLogger') -> None:
+        """
+        The normalizer for the `DepositionParameters` class.
+
+        Args:
+            archive (EntryArchive): The archive containing the section that is being
+            normalized.
+            logger (BoundLogger): A structlog logger.
+        """
+
+        super().normalize(archive, logger)
+        # derived quantities
+        # partial pressures without the S-cracker taken into account
+        # p_ok = False
+        # if self.ar_flow is not None:
+        # flow = self.ar_flow.magnitude
+        # ar = self.ar_flow.magnitude
+        # if self.h2s_in_ar_flow is not None:
+        # flow += self.h2s_in_ar_flow.magnitude
+        # h2s = self.h2s_in_ar_flow.magnitude
+        # if self.ph3_in_ar_flow is not None:
+        # flow += self.ph3_in_ar_flow.magnitude
+        # ph3 = self.ph3_in_ar_flow.magnitude
+        # p_ok = True
+
+        if self.ar_flow is not None:
+            self._calc_partial_pressure()
+
+        # if self.sputter_pressure is not None and p_ok:
+        #   p = self.sputter_pressure.to('kg/(m*s^2)').magnitude
+        #   total_ar = ar / flow * p + h2s * 0.9 / flow * p + ph3 * 0.9 / flow * p
+        #   elf.ar_partial_pressure = total_ar * self.sputter_pressure.u
+        #   self.h2s_partial_pressure = h2s * 0.1 / flow * p * self.sputter_pressure.u
+        #   self.ph3_partial_pressure = ph3 * 0.1 / flow * p * self.sputter_pressure.u
+
+        # if (
+        #    self.deposition_temperature is not None
+        #    and self.deposition_true_temperature is None
+        # ):
+        #    temp = self.deposition_temperature.to('degC').magnitude
+        #    temp2 = self.deposition_temperature_2.to('degC').magnitude
+        #    tru_temp = 0.905 * (0.5 * (temp + temp2)) + 12
+        #    self.deposition_true_temperature = ureg.Quantity(tru_temp, 'degC')
+
+        if self.h2s_in_ar_flow is not None and self.ph3_in_ar_flow is not None:
+            if (
+                self.ph3_in_ar_flow.magnitude != 0
+                and self.h2s_in_ar_flow.magnitude != 0
+            ):
+                self.ph3_h2s_ratio = (
+                    self.ph3_in_ar_flow.magnitude / self.h2s_in_ar_flow.magnitude
+                )
+
+
+class TempRampUp(ArchiveSection):
+    duration = Quantity(
+        type=np.float64,
+        a_eln={'component': 'NumberEditQuantity', 'defaultDisplayUnit': 'minute'},
+        unit='s',
+        description='The duration of the temperature ramp up.',
+    )
+    start_temperature_setpoint = Quantity(
+        type=np.float64,
+        a_eln={'component': 'NumberEditQuantity', 'defaultDisplayUnit': 'degC'},
+        unit='kelvin',
+        description='The start temperature setpoint.',
+    )
+    end_temperature_setpoint = Quantity(
+        type=np.float64,
+        a_eln={'component': 'NumberEditQuantity', 'defaultDisplayUnit': 'degC'},
+        unit='kelvin',
+        description='The end temperature setpoint.',
+    )
+    temperature_slope = Quantity(
+        type=np.float64,
+        a_eln={'component': 'NumberEditQuantity', 'defaultDisplayUnit': 'degC/minute'},
+        unit='kelvin/s',
+        description='The temperature slope.',
+    )
+    avg_capman_pressure = Quantity(
+        type=np.float64,
+        a_eln={'component': 'NumberEditQuantity', 'defaultDisplayUnit': 'mbar'},
+        unit='kg/(m*s^2)',
+        description='The average pressure during the temperature ramp up.',
+    )
+    avg_ar_flow = Quantity(
+        type=np.float64,
+        a_eln={
+            'component': 'NumberEditQuantity',
+            'defaultDisplayUnit': 'cm^3/minute',
+            'label': 'Ar flow',
+        },
+        unit='m^3/s',
+        description='The average Ar flow during the temperature ramp up.',
+    )
+    avg_h2s_in_ar_flow = Quantity(
+        type=np.float64,
+        a_eln={
+            'component': 'NumberEditQuantity',
+            'defaultDisplayUnit': 'cm^3/minute',
+            'label': 'H2S in Ar flow',
+        },
+        unit='m^3/s',
+        description='The average H2S flow during the temperature ramp up.',
+    )
+    avg_ph3_in_ar_flow = Quantity(
+        type=np.float64,
+        a_eln={
+            'component': 'NumberEditQuantity',
+            'defaultDisplayUnit': 'cm^3/minute',
+            'label': 'PH3 in Ar flow',
+        },
+        unit='m^3/s',
+        description='The average PH3 flow during the temperature ramp up.',
+    )
+    cracker_enabled = Quantity(
+        type=bool,
+        default=False,
+        a_eln={'component': 'BoolEditQuantity'},
+        description='Boolean to indicate if the cracker was enabled.',
+    )
+    heating_procedure = Quantity(
+        type=str,
+        a_eln={'component': 'RichTextEditQuantity'},
+        description='Comment on the heating procedure.',
+    )
+
+
+class TempRampDown(ArchiveSection):
+    duration = Quantity(
+        type=np.float64,
+        a_eln={'component': 'NumberEditQuantity', 'defaultDisplayUnit': 'minute'},
+        unit='s',
+        description='The duration of the temperature ramp down.',
+    )
+    start_temperature = Quantity(
+        type=np.float64,
+        a_eln={'component': 'NumberEditQuantity', 'defaultDisplayUnit': 'degC'},
+        unit='kelvin',
+        description='The start temperature.',
+    )
+    end_temperature = Quantity(
+        type=np.float64,
+        a_eln={'component': 'NumberEditQuantity', 'defaultDisplayUnit': 'degC'},
+        unit='kelvin',
+        description='The end temperature.',
+    )
+    avg_capman_pressure = Quantity(
+        type=np.float64,
+        a_eln={'component': 'NumberEditQuantity', 'defaultDisplayUnit': 'mbar'},
+        unit='kg/(m*s^2)',
+        description='The average pressure during the temperature ramp down.',
+    )
+    avg_ar_flow = Quantity(
+        type=np.float64,
+        a_eln={
+            'component': 'NumberEditQuantity',
+            'defaultDisplayUnit': 'cm^3/minute',
+            'label': 'Ar flow',
+        },
+        unit='m^3/s',
+        description='The average Ar flow during the temperature ramp down.',
+    )
+    avg_h2s_in_ar_flow = Quantity(
+        type=np.float64,
+        a_eln={
+            'component': 'NumberEditQuantity',
+            'defaultDisplayUnit': 'cm^3/minute',
+            'label': 'H2S in Ar flow',
+        },
+        unit='m^3/s',
+        description='The average H2S flow during the temperature ramp down.',
+    )
+    avg_ph3_in_ar_flow = Quantity(
+        type=np.float64,
+        a_eln={
+            'component': 'NumberEditQuantity',
+            'defaultDisplayUnit': 'cm^3/minute',
+            'label': 'PH3 in Ar flow',
+        },
+        unit='m^3/s',
+        description='The average PH3 flow during the temperature ramp down.',
+    )
+    cracker_enabled = Quantity(
+        type=bool,
+        default=False,
+        a_eln={'component': 'BoolEditQuantity'},
+        description='Boolean to indicate if the cracker was enabled.',
+    )
+    anion_input_cutoff_temperature = Quantity(
+        type=np.float64,
+        a_eln={'component': 'NumberEditQuantity', 'defaultDisplayUnit': 'degC'},
+        unit='kelvin',
+        description="""
+            The temperature at which the anion input (H2S, S-cracker, PH3, NH3, O2
+            or N2) was cut off.'
+        """,
+    )
+    cooling_procedure = Quantity(
+        type=str,
+        a_eln={'component': 'RichTextEditQuantity'},
+        description='Comment on the cooling procedure.',
+    )
+
+
+class DtuFlag(ArchiveSection):
+    """
+    Class autogenerated from yaml schema.
+    """
+
+    m_def = Section()
+
+    flag = Quantity(
+        type=str,
+        description="""
+            Flag name associated with the deposition. Flags are used to
+            indicate issues that occurred during the deposition (see description).
+        """,
+        a_eln=ELNAnnotation(
+            component=ELNComponentEnum.EnumEditQuantity,
+            props=dict(
+                suggestions=[
+                    'WRONG_TOXIC_GAS_FLOW',
+                    'WRONG_CRACKER_SIGNAL',
+                    'INTERRUPTED_DEPOSITION',
+                ]
+            ),
+        ),
+    )
+
+    flag_description = Quantity(
+        type=str,
+        a_eln={'component': 'RichTextEditQuantity', 'label': 'Flag description'},
+    )
+
+    def normalize(self, archive: 'EntryArchive', logger: 'BoundLogger') -> None:
+        """
+        The normalizer for the `DtuFlag` class.
+
+        Args:
+            archive (EntryArchive): The archive containing the section that is being
+            normalized.
+            logger (BoundLogger): A structlog logger.
+        """
+
+        FLAG_DICT = {
+            'WRONG_TOXIC_GAS_FLOW': (
+                'The Ar bottle was leaking into the toxic gas line. Therefore,'
+                'the toxic gas flows (PH2, H2S) are wrong. The impacted signals'
+                '(MFC Flows) have been replaced by 999 in the logfile.'
+            ),
+            'WRONG_CRACKER_SIGNAL': (
+                'The appropriate sulfur cracker signal were not being logged '
+                '(Scracker pulse frequency and pulse width). The corresponding '
+                'signal columns value have all been replaced the value cooresponding '
+                'to the true signal as logged in the phosphosulfide_logbook for '
+                ' timestamps during deposition. Therefore, the signal values are only'
+                'correct for the timestamps corresponding to the deposition.'
+            ),
+            'INTERRUPTED_DEPOSITION': (
+                'The deposition was interrupted due to the target turning off  '
+                'spontenously. The deposition might have been resumed after the '
+                'target was turned on again. The deposition time in the logfile '
+                'might not be accurate.'
+            ),
+        }
+
+        super().normalize(archive, logger)
+        if self.flag is not None and self.flag_description is None:
+            self.flag_description = FLAG_DICT.get(self.flag, None)
+
+
+class DTUSputtering(SputterDeposition, PlotSection, Schema):
+    """
+    Class autogenerated from yaml schema.
+    """
+
+    m_def = Section(
+        categories=[DTUNanolabCategory],
+        label='Sputtering',
+    )
+    lab_id = Quantity(
+        type=str,
+        a_eln={'component': 'StringEditQuantity', 'label': 'Run ID'},
+        description='The ID of the run. Format: user_XXXX_ElemementSymbol',
+    )
+    location = Quantity(
+        type=str,
+        default='DTU; IDOL Lab',
+        a_eln={'component': 'StringEditQuantity'},
+    )
+    log_file = Quantity(
+        type=str,
+        a_eln={'component': 'FileEditQuantity', 'label': 'Log file'},
+        description='Cell to upload the log file containing the deposition data.',
+    )
+    process_log_file = Quantity(
+        type=bool,
+        default=True,
+        description='Boolean to indicate if the log_file should be processed.',
+        a_eln=ELNAnnotation(
+            component=ELNComponentEnum.BoolEditQuantity,
+            label='Process log file',
+        ),
+    )
+    overwrite = Quantity(
+        type=bool,
+        default=True,
+        description="""
+            Boolean to indicate if the data present in the class should be
+            overwritten by data incoming from the log file.
+        """,
+        a_eln=ELNAnnotation(
+            component=ELNComponentEnum.BoolEditQuantity,
+            label='Overwrite existing data ?',
+        ),
+    )
+    cracker_warmup_log_file = Quantity(
+        type=str,
+        a_eln={'component': 'FileEditQuantity', 'label': 'Cracker warmup log file'},
+        description='Cell to upload the log file containing the cracker warmup data.',
+    )
+    platen_used = Quantity(
+        type=MEnum(['A', 'B']),
+        a_eln={'component': 'RadioEnumEditQuantity'},
+        description='The platen used for the deposition.',
+    )
+    base_pressure = Quantity(
+        type=np.float64,
+        a_eln={'component': 'NumberEditQuantity', 'defaultDisplayUnit': 'torr'},
+        unit='kg/(m*s^2)',
+        description='The base pressure of the chamber before deposition.',
+    )
+    target_image_before = Quantity(
+        type=str,
+        a_eln={
+            'component': 'FileEditQuantity',
+            'label': 'Image of target before the deposition',
+        },
+        a_browser=BrowserAnnotation(
+            adaptor=BrowserAdaptors.RawFileAdaptor,
+        ),
+        description='Cell to upload the image of the target before the deposition.',
+    )
+    target_image_after = Quantity(
+        type=str,
+        a_eln={
+            'component': 'FileEditQuantity',
+            'label': 'Image of target after the deposition',
+        },
+        a_browser=BrowserAnnotation(
+            adaptor=BrowserAdaptors.RawFileAdaptor,
+        ),
+        description='Cell to upload the image of the target after the deposition.',
+    )
+    plasma_image = Quantity(
+        type=str,
+        a_eln={
+            'component': 'FileEditQuantity',
+            'label': 'Image of plasma during deposition',
+        },
+        a_browser=BrowserAnnotation(
+            adaptor=BrowserAdaptors.RawFileAdaptor,
+        ),
+        description='Cell to upload the image of the plasma during the deposition.',
+    )
+    sample_image = Quantity(
+        type=str,
+        a_eln=ELNAnnotation(
+            component=ELNComponentEnum.FileEditQuantity,
+            label='Image of sample',
+        ),
+        a_browser=BrowserAnnotation(
+            adaptor=BrowserAdaptors.RawFileAdaptor,
+        ),
+        description='Cell to upload the image of the sample.',
+    )
+    optix_spectra = Quantity(
+        type=str,
+        a_eln={'component': 'FileEditQuantity', 'label': 'Optix spectra'},
+        a_browser=BrowserAnnotation(
+            adaptor=BrowserAdaptors.RawFileAdaptor,
+        ),
+        description='Cell to upload the Optix spectra data.',
+    )
+    rga_file = Quantity(
+        type=str,
+        a_eln={'component': 'FileEditQuantity', 'label': 'RGA file'},
+        a_browser=BrowserAnnotation(
+            adaptor=BrowserAdaptors.RawFileAdaptor,
+        ),
+        description='Cell to upload the RGA data associated by the Optix spectra data.',
+    )
+    optix_power_type = Quantity(
+        type=MEnum(['DC', 'PDC']),
+        a_eln={'component': 'RadioEnumEditQuantity'},
+        description='The type of power used for the Optix. DC (default) or PDC.',
+    )
+    optix_current = Quantity(
+        type=np.float64,
+        a_eln={'component': 'NumberEditQuantity', 'defaultDisplayUnit': 'uA'},
+        unit='A',
+        description='The current used for the Optix.',
+    )
+    flags = SubSection(
+        section_def=DtuFlag,
+        repeats=True,
+    )
+    substrates = SubSection(
+        section_def=DtuSubstrateMounting,
+        repeats=True,
+    )
+    steps = SubSection(
+        section_def=DTUSteps,
+        repeats=True,
+    )
+    end_of_process = SubSection(
+        section_def=EndOfProcess,
+    )
+    instruments = SubSection(
+        section_def=InstrumentParameters,
+        repeats=True,
+    )
+    deposition_parameters = SubSection(
+        section_def=DepositionParameters,
+    )
+    source_ramp_up = SubSection(
+        section_def=SourceRampUp,
+        repeats=True,
+    )
+    source_presput = SubSection(
+        section_def=SourcePresput,
+        repeats=True,
+    )
+    source_deprate = SubSection(
+        section_def=SourceDepRate,
+        repeats=True,
+    )
+    sulfur_cracker_pressure = SubSection(
+        section_def=SulfurCrackerPressure,
+    )
+    temperature_ramp_up = SubSection(
+        section_def=TempRampUp,
+    )
+    temperature_ramp_down = SubSection(
+        section_def=TempRampDown,
+    )
+
+    def plot_plotly_chamber_config(self, logger: 'BoundLogger') -> dict:
+        plots = {}
+
+        # checking if the data is available for plotting, else return empty plots
+        condition_for_plot = (
+            self.instruments[0].platen_rotation is not None
+            and self.substrates is not None
+            and any(
+                gun is not None
+                for gun in [
+                    self.deposition_parameters.magkeeper3,
+                    self.deposition_parameters.magkeeper4,
+                    self.deposition_parameters.taurus,
+                    self.deposition_parameters.s_cracker,
+                ]
+            )
+        )
+        if not condition_for_plot:
+            # if the conditions is not met, we return an empty dict of plots
+            return plots
+
+        # debbug logger warning
+        if self.substrates is not None:
+            for substrate in self.substrates:
+                pos_x = getattr(substrate, 'position_x', None)
+                pos_y = getattr(substrate, 'position_y', None)
+                rotation = getattr(substrate, 'rotation', None)
+                width = (
+                    getattr(substrate.substrate.geometry, 'width', None)
+                    if hasattr(substrate, 'substrate')
+                    and hasattr(substrate.substrate, 'geometry')
+                    else None
+                )
+                length = (
+                    getattr(substrate.substrate.geometry, 'length', None)
+                    if hasattr(substrate, 'substrate')
+                    and hasattr(substrate.substrate, 'geometry')
+                    else None
+                )
+                logger.debug(
+                    f'Substrate: {substrate.name} - '
+                    f'pos_x: {pos_x}, pos_y: {pos_y}, rotation: {rotation}, '
+                    f'width: {width}, length: {length}'
+                )  # can be removed in the future if the position plot is fixed
+
+        # Plotting the sample positions on the platen
+        # trying to read the sample positions else default
+        # to the default positions
+        try:
+            samples_plot = read_samples(self.substrates)
+        except Exception as e:
+            samples_plot = [
+                Sample('BR', [20, 35], 0, [40, 40]),
+                Sample('BL', [-20, 35], 0, [40, 40]),
+                Sample('FR', [20, -5], 0, [40, 40]),
+                Sample('FL', [-20, -5], 0, [40, 40]),
+                Sample('G', [0, -38], 90, [26, 76]),
+            ]
+            logger.warning(
+                'Failed to read the sample positions. '
+                f'Defaulting to BL, BR, FL, FR, and G: {e}'
+            )
+
+        dep_params: DepositionParameters = self.deposition_parameters
+        guns_plot = read_guns(
+            [
+                dep_params.magkeeper3,
+                dep_params.magkeeper4,
+                dep_params.taurus,
+                dep_params.s_cracker,
+            ],
+            ['magkeeper3', 'magkeeper4', 'taurus', 's_cracker'],
+        )
+
+        platen_rot = self.instruments[0].platen_rotation.to('degree').magnitude
+        sample_pos_plot = plot_plotly_chamber_config(
+            samples_plot,
+            guns_plot,
+            platen_rot,
+            plot_title='DEPOSITION CONFIG :',
+        )
+
+        plots['Deposition sub. configuration'] = sample_pos_plot
+
+        sample_mounting_plot = plot_plotly_chamber_config(
+            samples_plot,
+            guns_plot,
+            90,
+            plot_title='MOUNTING CONFIG :',
+            in_chamber=False,
+        )
+        plots['Mounting sub. configuration'] = sample_mounting_plot
+
+        return plots
+
+    def plot(self, plots, archive: 'EntryArchive', logger: 'BoundLogger') -> None:
+        for plot_name, plot in plots.items():
+            plot_json = json.loads(plot.to_json())
+            plot_json['config'] = dict(
+                scrollZoom=False,
+            )
+            self.figures.append(
+                PlotlyFigure(
+                    label=plot_name,
+                    figure=plot_json,
+                )
+            )
+
+    # Helper method to write the data
+    def write_data(self, config: dict):
+        input_dict = config.get('input_dict')
+        input_keys = config.get('input_keys')
+        output_obj = config.get('output_obj')
+        output_obj_name = config.get('output_obj_name')
+        output_keys = config.get('output_keys')
+        unit = config.get('unit')
+        logger = config.get('logger')
+
+        joined_keys = "']['".join(input_keys)
+        params_str = f"params['{joined_keys}']"
+        subsection_str = f'{output_obj_name}.{".".join(output_keys)}'
+
+        value = get_nested_value(input_dict, input_keys)
+
+        # Checking that the value exists
+        if value is None:
+            logger.warning(f'Missing {params_str}: Could not set {subsection_str}')
+            return
+        # We check if the value is a TimeDelta object and convert it to seconds
+        if isinstance(value, pd._libs.tslibs.timedeltas.Timedelta):
+            try:
+                value = value.total_seconds()
+            except AttributeError:
+                logger.warning(f'{params_str}.total_seconds method is invalid')
+                return
+            value = ureg.Quantity(value, 'second')
+        elif unit is not None:
+            if isinstance(value, list):
+                try:
+                    value = ureg.Quantity(value, unit)
+                except Exception as e:
+                    logger.warning(f'Failed to convert {params_str} to {unit}: {e}')
+                    return
+            else:
+                try:
+                    value = ureg.Quantity(value, unit)
+                except Exception as e:
+                    logger.warning(f'Failed to convert {params_str} to {unit}: {e}')
+                    return
+        # Traverse the path to set the nested attribute
+        try:
+            obj = output_obj
+            for attr in output_keys[:-1]:
+                obj = getattr(obj, attr)
+            setattr(obj, output_keys[-1], value)
+        except Exception as e:
+            logger.warning(f'Failed to set {params_str} to {subsection_str}: {e}')
+
+    def generate_general_log_data(self, params: dict, logger: 'BoundLogger') -> Self:
+        """
+        Method for writing the log data to the respective sections.
+        Args:
+            params (dict): Dictionary containing the log data.
+            archive (EntryArchive): The archive containing the section that
+              is being written.
+            logger (BoundLogger): A structlog logger.
+        """
+
+        # Overwriting the datetime and end_time
+        self.datetime = params['overview']['log_start_time'].to_pydatetime()
+        self.end_time = params['overview']['log_end_time'].to_pydatetime()
+
+        gun_list = ['magkeeper3', 'magkeeper4', 'taurus']
+
+        # Mapping the params to the respective sections:
+        # mapping refers to linking a (nested) location in the param dictionnary
+        # to a (nested) location in the DTUSputtering class, together with an info on
+        # the unit of the incomming value (if applicable)
+        param_nomad_map = map_params_to_nomad(params, gun_list)
+
+        # Initializing a temporary class objects
+
+        sputtering = DTUSputtering()
+        sputtering.samples = []
+        sputtering.steps = []
+        sputtering.deposition_parameters = DepositionParameters()
+        sputtering.source_ramp_up = []
+        sputtering.source_presput = []
+        sputtering.source_deprate = []
+        sputtering.temperature_ramp_up = TempRampUp()
+        sputtering.temperature_ramp_down = TempRampDown()
+
+        for gun in gun_list:
+            # check if the gun has been used during the deposition
+            if params['deposition'].get(gun, {}).get('enabled', False):
+                # Create a SourceOverview object and set it to the relevant attribute
+                source_overview = SourceOverview()
+                setattr(sputtering.deposition_parameters, gun, source_overview)
+
+                # Set the target_id attribute of the SourceOverview object
+                target_reference = DTUTargetReference()
+                setattr(source_overview, 'target_id', target_reference)
+
+        # check if the S cracker has been used and initiate it if so
+        if params['deposition'].get('s_cracker', {}).get('enabled', False):
+            sputtering.deposition_parameters.s_cracker = SCrackerOverview()
+
+        sputtering.end_of_process = EndOfProcess()
+
+        # Looping through the param_nomad_map
+        # here we unpack the map to get the
+        #   #1. the path in the param dict of the incomming data
+        #   #2. the path in the nomad DTUSputtering class where the data should go
+        #   #3. the unit of the value from the param dict
+
+        #Ex:
+        # [
+        #     ['deposition', 'avg_temp_1'],  #1
+        #     ['deposition_parameters', 'deposition_temperature'],  #2
+        #     'degC',  #3
+        # ],
+        for input_keys, output_keys, unit in param_nomad_map:
+            #we wrap everything into a config dict
+            config = {
+                'input_dict': params, #the params dict from where the data comes
+                'input_keys': input_keys, #1
+                'output_obj': sputtering, # the target object where we write the data
+                'output_obj_name': 'sputtering',
+                'output_keys': output_keys, #2
+                'unit': unit, #3
+                'logger': logger, #a logger
+            }
+            #call write_data with the config dict
+            # data will perform the writing operation
+            self.write_data(config)
+
+        # Special case for the adjusted instrument parameters
+        instrument_reference = InstrumentParameters()
+        if 'platen_position' in params['deposition']:
+            instrument_reference.platen_rotation = ureg.Quantity(
+                params['deposition']['platen_position'], 'degree'
+            )
+        sputtering.instruments = [instrument_reference]
+
+        # Generating the target ramp up, presput and deprate measurement using another
+        # generate_ function nested into the generate_general_log_data
+        # function. the generate_source_up_presput_deprate_log_data uses
+        # a very similar logic as the all the other generate_ functions
+        targets_ramp_up, targets_presput, targets_deprate = (
+            self.generate_source_up_presput_deprate_log_data(params, logger)
+        )
+
+        sputtering.source_ramp_up.extend(targets_ramp_up)
+
+        sputtering.source_presput.extend(targets_presput)
+
+        sputtering.source_deprate.extend(targets_deprate)
+
+        # if the depositon was interrupted (this an info that we get from the params
+        # dict, we put a flag on this sputtering process
+        if params['deposition']['interrupted']:
+            sputtering.flags.append(DtuFlag(flag='INTERRUPTED_DEPOSITION'))
+
+        return sputtering
+
+    def generate_source_up_presput_deprate_log_data(
+        self, params: dict, logger: 'BoundLogger'
+    ) -> None:
+        targets_ramp_up = []
+        targets_presput = []
+        targets_deprate = []
+
+        for target_name in ['taurus', 'magkeeper3', 'magkeeper4']:
+            if params.get('deposition', {}).get(target_name, {}).get('enabled', False):
+                target_ramp_up = SourceRampUp()
+
+                source_ramp_up_param_nomad_map = map_source_up_params_to_nomad(
+                    target_name
+                )
+
+                # Looping through the source_ramp_up_param_nomad_map
+                # see generate_general_log_data comments for more info on the logic
+                for input_keys, output_keys, unit in source_ramp_up_param_nomad_map:
+                    config = {
+                        'input_dict': params,
+                        'input_keys': input_keys,
+                        'output_obj': target_ramp_up,
+                        'output_obj_name': 'ramp_up',
+                        'output_keys': output_keys,
+                        'unit': unit,
+                        'logger': logger,
+                    }
+                    self.write_data(config)
+
+                targets_ramp_up.append(target_ramp_up)
+
+                target_presput = SourcePresput()
+
+                source_presput_param_nomad_map = map_source_presput_params_to_nomad(
+                    target_name
+                )
+
+                # Looping through the source_presput_param_nomad_map
+                for input_keys, output_keys, unit in source_presput_param_nomad_map:
+                    config = {
+                        'input_dict': params,
+                        'input_keys': input_keys,
+                        'output_obj': target_presput,
+                        'output_obj_name': 'presput',
+                        'output_keys': output_keys,
+                        'unit': unit,
+                        'logger': logger,
+                    }
+                    self.write_data(config)
+
+                targets_presput.append(target_presput)
+
+                target_deprate = SourceDepRate()
+
+                source_deprate_param_nomad_map = map_source_deprate_params_to_nomad(
+                    target_name
+                )
+
+                # Looping through the source_deprate_param_nomad_map
+                #
+                for input_keys, output_keys, unit in source_deprate_param_nomad_map:
+                    config = {
+                        'input_dict': params,
+                        'input_keys': input_keys,
+                        'output_obj': target_deprate,
+                        'output_obj_name': 'deprate',
+                        'output_keys': output_keys,
+                        'unit': unit,
+                        'logger': logger,
+                    }
+                    self.write_data(config)
+
+                targets_deprate.append(target_deprate)
+
+        all_targets = SourceDepRate()
+
+        all_deprate_param_nomad_map = map_source_deprate_params_to_nomad('all')
+
+        # Looping through the source_deprate_param_nomad_map
+        for input_keys, output_keys, unit in all_deprate_param_nomad_map:
+            config = {
+                'input_dict': params,
+                'input_keys': input_keys,
+                'output_obj': all_targets,
+                'output_obj_name': 'deprate',
+                'output_keys': output_keys,
+                'unit': unit,
+                'logger': logger,
+            }
+            self.write_data(config)
+
+        targets_deprate.append(all_targets)
+
+        return targets_ramp_up, targets_presput, targets_deprate
+
+    def generate_step_log_data(
+        self, step_params: dict, archive: 'EntryArchive', logger: 'BoundLogger'
+    ) -> None:
+        steps = []
+
+        for key in step_params:
+            # Initializing a temporary step object
+            step = DTUSteps()
+
+            step_param_nomad_map = map_step_params_to_nomad(key)
+
+            # Looping through the step_param_nomad_map
+            # see generate_general_log_data comments for more info on the logic
+
+            for input_keys, output_keys, unit in step_param_nomad_map:
+                config = {
+                    'input_dict': step_params,
+                    'input_keys': input_keys,
+                    'output_obj': step,
+                    'output_obj_name': 'step',
+                    'output_keys': output_keys,
+                    'unit': unit,
+                    'logger': logger,
+                }
+                self.write_data(config)
+
+            # generate the sources
+
+            step.sources = []
+
+            # generate sputtering sources
+            sputter_sources = self.generate_sputtering_sources_log_data(
+                step_params, key, archive, logger
+            )
+
+            step.sources.extend(sputter_sources)
+
+            # generate the s cracker source
+            if (
+                step_params.get(key, {})
+                .get('sources', {})
+                .get('s_cracker', {})
+                .get('cracker_record', False)
+            ):
+                s_cracker = self.generate_s_cracker_log_data(step_params, key, logger)
+
+                step.sources.append(s_cracker)
+
+            # #generate the reactive gases source
+
+            # reactive_gas_sources = self.generate_reactive_gas_sources_log_data(
+            #     step_params, key, logger
+            # )
+
+            # step.sources.extend(reactive_gas_sources)
+
+            # generate environment
+            step.environment = DTUChamberEnvironment()
+
+            environment = self.generate_environment_log_data(step_params, key, logger)
+
+            new_gas_flows = []
+            # generate the gas flows by removing the
+            for single_gas_flow in environment.gas_flow:
+                # if the average flow is below 1, we unright the gas flow
+                flow_rate_values = single_gas_flow.flow_rate.value
+                magnitudes = [q.to('cm^3/minute').magnitude for q in flow_rate_values]
+                avg_flow = np.mean(magnitudes)
+                if avg_flow >= 1:
+                    new_gas_flows.append(single_gas_flow)
+            environment.gas_flow = new_gas_flows
+
+            step.environment = environment
+
+            if 'Deposition' in step.name:
+                step.creates_new_thin_film = True
+            steps.append(step)
+
+        return steps
+
+    # def generate_reactive_gas_sources_log_data(
+    #     self, step_params: dict, key: str, logger: 'BoundLogger'
+    # ) -> None:
+    #     gas_sources = []
+
+    #     for gas_name in ['h2s', 'ph3']:
+    #         single_gas_source = DtuReactiveGasSource()
+
+    #         gas_source_param_nomad_map = map_reactive_gas_source_params_to_nomad(
+    #             key, gas_name
+    #         )
+
+    #         # Looping through the gas_source_param_nomad_map
+    #         for input_keys, output_keys, unit in gas_source_param_nomad_map:
+    #             config = {
+    #                 'input_dict': step_params,
+    #                 'input_keys': input_keys,
+    #                 'output_obj': single_gas_source,
+    #                 'output_obj_name': 'gas_source',
+    #                 'output_keys': output_keys,
+    #                 'unit': unit,
+    #                 'logger': logger,
+    #             }
+    #             self.write_data(config)
+
+    #         gas_sources.append(single_gas_source)
+
+    def generate_s_cracker_log_data(
+        self, step_params: dict, key: str, logger: 'BoundLogger'
+    ) -> None:
+        cracker_source = DtuCrackerSource()
+        cracker_source.vapor_source = SCracker()
+        cracker_source.vapor_source.zone1_temperature = DtuZoneTemp()
+
+        cracker_source.vapor_source.zone2_temperature = DtuZoneTemp()
+        cracker_source.vapor_source.zone3_temperature = DtuZoneTemp()
+        cracker_source.valve_open = DTUShutter()
+
+        s_cracker_param_nomad_map = map_s_cracker_params_to_nomad(key)
+
+        # Looping through the s_cracker_param_nomad_map
+        for input_keys, output_keys, unit in s_cracker_param_nomad_map:
+            config = {
+                'input_dict': step_params,
+                'input_keys': input_keys,
+                'output_obj': cracker_source,
+                'output_obj_name': 'cracker_source',
+                'output_keys': output_keys,
+                'unit': unit,
+                'logger': logger,
+            }
+            self.write_data(config)
+        cracker_source.material = [
+            DtuCrackerMaterial(
+                pure_substance=PureSubstanceSection(molecular_formula='S')
+            )
+        ]
+        return cracker_source
+
+    def generate_sputtering_sources_log_data(
+        self,
+        step_params: dict,
+        key: str,
+        archive: 'EntryArchive',
+        logger: 'BoundLogger',
+    ) -> None:
+        sources = []
+
+        for source_name in ['magkeeper3', 'magkeeper4', 'taurus']:
+            # Create a DTUSource object and set it to the relevant attribute
+            source = DTUSputteringSource()
+            source.material = []
+            source.source_shutter_open = DTUShutter()
+
+            # Generate the power supply object
+            power_type = (
+                step_params.get(key, {})
+                .get('sources', {})
+                .get(source_name, {})
+                .get('power_supply', {})
+                .get('power_type', False)
+            )
+
+            if power_type == 'RF':
+                source.vapor_source = DTUSputterRFPowerSupply()
+                source.vapor_source.dc_bias = DtuDCBias()
+                source.vapor_source.fwd_power = DtuForwardPower()
+                source.vapor_source.rfl_power = DtuReflectedPower()
+            elif power_type == 'DC':
+                source.vapor_source = DTUSputterDCPowerSupply()
+                source.vapor_source.voltage = DtuVoltage()
+                source.vapor_source.current = DtuCurrent()
+            elif power_type == 'pulsed_DC':  # only for pulsed_DC
+                source.vapor_source = DTUSputterPulsedDCPowerSupply()
+                source.vapor_source.voltage = DtuVoltage()
+                source.vapor_source.current = DtuCurrent()
+                source.vapor_source.pulse_frequency = DtuPulseFrequency()
+                source.vapor_source.dead_time = DtuDeadTime()
+            else:
+                # source.vapor_source = DTUSputterPowerSupply()
+                continue
+
+            source.vapor_source.power_sp = DtuPowerSetPoint()
+
+            # Mapping the source_param_nomad_map
+            source_param_nomad_map = map_sputter_source_params_to_nomad(
+                key, source_name, power_type
+            )
+
+            # Looping through the source_param_nomad_map
+            for input_keys, output_keys, unit in source_param_nomad_map:
+                config = {
+                    'input_dict': step_params,
+                    'input_keys': input_keys,
+                    'output_obj': source,
+                    'output_obj_name': 'source',
+                    'output_keys': output_keys,
+                    'unit': unit,
+                    'logger': logger,
+                }
+                self.write_data(config)
+
+            target = self.generate_material_log_data(
+                step_params, key, source_name, archive, logger
+            )
+
+            source.material.extend(target)
+
+            sources.append(source)
+
+        return sources
+
+    def generate_material_log_data(
+        self,
+        step_params: dict,
+        key: str,
+        source_name: str,
+        archive: 'EntryArchive',
+        logger: 'BoundLogger',
+    ) -> None:
+        target_list = []
+
+        target = DTUTargetComponent()
+
+        # Mapping the material_param_nomad_map
+        material_param_nomad_map = map_material_params_to_nomad(key, source_name)
+        for input_keys, output_keys, unit in material_param_nomad_map:
+            config = {
+                'input_dict': step_params,
+                'input_keys': input_keys,
+                'output_obj': target,
+                'output_obj_name': 'target',
+                'output_keys': output_keys,
+                'unit': unit,
+                'logger': logger,
+            }
+            self.write_data(config)
+        # Run the normalizer of the target subsection to find reference from lab_id
+        target.normalize(archive, logger)
+        target_list.append(target)
+
+        return target_list
+
+    def generate_environment_log_data(
+        self, step_params: dict, key: str, logger: 'BoundLogger'
+    ) -> None:
+        environment = DTUChamberEnvironment()
+        environment.gas_flow = []
+        environment.pressure = Pressure()
+        environment.platen_bias = DtuPlasma()
+        environment.heater = DtuSubstrateHeater()
+
+        environment_param_nomad_map = map_environment_params_to_nomad(key)
+
+        # Looping through the environment_param_nomad_map (writing pressure data)
+        for input_keys, output_keys, unit in environment_param_nomad_map:
+            config = {
+                'input_dict': step_params,
+                'input_keys': input_keys,
+                'output_obj': environment,
+                'output_obj_name': 'environment',
+                'output_keys': output_keys,
+                'unit': unit,
+                'logger': logger,
+            }
+            self.write_data(config)
+
+        gas_flow = self.generate_gas_flow_log_data(step_params, key, logger)
+
+        environment.gas_flow.extend(gas_flow)
+
+        # write platen bias data
+        platen_bias = self.generate_platen_bias_log_data(step_params, key, logger)
+
+        environment.platen_bias = platen_bias
+
+        # write heater data
+
+        heater = self.generate_heater_log_data(step_params, key, logger)
+
+        environment.heater = heater
+
+        return environment
+
+    def generate_platen_bias_log_data(
+        self, step_params: dict, key: str, logger: 'BoundLogger'
+    ) -> None:
+        platen_bias = DtuPlasma()
+
+        platen_bias.source_shutter_open = DTUShutter()
+
+        platen_bias.vapor_source = DTUSputterRFPowerSupply()
+        platen_bias.vapor_source.power_sp = DtuPowerSetPoint()
+        platen_bias.vapor_source.dc_bias = DtuDCBias()
+        platen_bias.vapor_source.fwd_power = DtuForwardPower()
+        platen_bias.vapor_source.rfl_power = DtuReflectedPower()
+
+        platen_bias_param_nomad_map = map_platen_bias_params_to_nomad(key, step_params)
+
+        # Looping through the platen_bias_param_nomad_map
+        for input_keys, output_keys, unit in platen_bias_param_nomad_map:
+            config = {
+                'input_dict': step_params,
+                'input_keys': input_keys,
+                'output_obj': platen_bias,
+                'output_obj_name': 'platen_bias',
+                'output_keys': output_keys,
+                'unit': unit,
+                'logger': logger,
+            }
+            self.write_data(config)
+
+        return platen_bias
+
+    def generate_heater_log_data(
+        self, step_params: dict, key: str, logger: 'BoundLogger'
+    ) -> None:
+        heater = DtuSubstrateHeater()
+
+        heater.temperature_1 = DtuTemperature()
+        heater.temperature_2 = DtuTemperature()
+        heater.temperature_setpoint = DtuTemperature()
+
+        heater_param_nomad_map = map_heater_params_to_nomad(key)
+
+        # Looping through the heater_param_nomad_map
+        for input_keys, output_keys, unit in heater_param_nomad_map:
+            config = {
+                'input_dict': step_params,
+                'input_keys': input_keys,
+                'output_obj': heater,
+                'output_obj_name': 'heater',
+                'output_keys': output_keys,
+                'unit': unit,
+                'logger': logger,
+            }
+            self.write_data(config)
+
+        return heater
+
+    def generate_gas_flow_log_data(
+        self, step_params: dict, key: str, logger: 'BoundLogger'
+    ) -> None:
+        gas_flow = []
+
+        for gas_name in ['ar', 'n2', 'o2', 'ph3', 'nh3', 'h2s']:
+            single_gas_flow = DTUGasFlow()
+            single_gas_flow.flow_rate = VolumetricFlowRate()
+            single_gas_flow.gas = PureSubstanceSection()
+
+            gas_flow_param_nomad_map = map_gas_flow_params_to_nomad(key, gas_name)
+
+            # Looping through the gas_flow_param_nomad_map
+            for input_keys, output_keys, unit in gas_flow_param_nomad_map:
+                config = {
+                    'input_dict': step_params,
+                    'input_keys': input_keys,
+                    'output_obj': single_gas_flow,
+                    'output_obj_name': 'gas_flow',
+                    'output_keys': output_keys,
+                    'unit': unit,
+                    'logger': logger,
+                }
+                self.write_data(config)
+
+            gas_flow.append(single_gas_flow)
+
+        return gas_flow
+
+    def add_libraries(self, archive: 'EntryArchive', logger: 'BoundLogger') -> None:
+        samples = []
+        substrate_mounting: DtuSubstrateMounting
+        for idx, substrate_mounting in enumerate(self.substrates):
+            if substrate_mounting.substrate is None:
+                continue
+            if isinstance(substrate_mounting.substrate, MProxy):
+                substrate_mounting.substrate.m_proxy_resolve()
+            library = DTUCombinatorialLibrary()
+            library.substrate = SubstrateReference(
+                reference=substrate_mounting.substrate
+            )
+            sample_id = str(idx)
+            if substrate_mounting.name is not None:
+                sample_id = substrate_mounting.name.replace(' ', '-')
+            if self.lab_id is not None:
+                lab_id = self.lab_id
+            else:
+                lab_id = '_'.join(self.name.split())
+            library.lab_id = f'{lab_id}_{sample_id}'
+            elements = self.deposition_parameters.material_space.split('-')
+            composition = [ElementalComposition(element=e) for e in elements if e]
+            layer = ThinFilm(
+                elemental_composition=composition,
+                lab_id=f'{library.lab_id}-Layer',
+            )
+            layer_ref = create_archive(layer, archive, f'{layer.lab_id}.archive.json')
+            library.layers = [
+                ThinFilmReference(
+                    name='Main layer',
+                    reference=layer_ref,
+                    lab_id=layer.lab_id,
+                )
+            ]
+
+            library.process_parameter_overview = ProcessParameterOverview()
+
+            # we write some important process parameters to the library
+            library.process_parameter_overview.position_x = (
+                substrate_mounting.position_x
+            )
+            library.process_parameter_overview.position_y = (
+                substrate_mounting.position_y
+            )
+
+            # library.process_parameter_overview.deposition_parameters = (
+            #    self.deposition_parameters
+            # )
+            # TODO add more process parameters
+
+            library_ref = create_archive(
+                library, archive, f'{library.lab_id}.archive.json'
+            )
+            samples.append(
+                CompositeSystemReference(
+                    name=f'Sample {sample_id}',
+                    reference=library_ref,
+                    lab_id=library.lab_id,
+                )
+            )
+            # step: DTUSteps
+            # for step in self.steps:
+            #     if not step.creates_new_thin_film:
+            #         continue
+            #     print(f'{step.sample_parameters = }')
+            #     if step.sample_parameters is None:
+            #         step.sample_parameters = SampleParameters()
+            #     print(f'{step.sample_parameters = }')
+            #     step.sample_parameters.layer = ThinFilmReference(
+            #         reference=layer_ref,
+            #         lab_id=layer.lab_id,
+            #     )
+            #     step.sample_parameters.substrate = ThinFilmStackReference(
+            #         reference=library_ref,
+            #         lab_id=library.lab_id,
+            #     )
+
+        self.samples = samples
+
+    def add_target_to_workflow(self, archive: 'EntryArchive') -> None:
+        """
+        Temporary method to add the target to the workflow2.inputs list.
+        """
+        for step in self.steps:
+            step: DTUSteps
+            for source in step.sources:
+                source: DTUSource
+                for m in source.material:
+                    if isinstance(m, DTUTargetComponent):
+                        archive.workflow2.inputs.append(
+                            Link(name=f'Target: {m.name}', section=m.system)
+                        )
+                        return
+
+    def correct_platen_angle(
+        self, archive: 'EntryArchive', logger: 'BoundLogger'
+    ) -> None:
+        """Method to correct the platen angle if the datetime is after 2025-05-08.
+        This is a fix to correct the angle of the platen after the
+        8th of May 2025, where the angles are shifted by 120 degrees relative
+        to the old angle, as a result of a Maintenance on the sputter chamber.
+        """
+        if self.datetime is not None:
+            dt = self.datetime
+            if hasattr(dt, 'tzinfo') and dt.tzinfo is not None:
+                dt = dt.replace(tzinfo=None)
+            if dt >= datetime(2025, 5, 8):
+                if self.instruments[0].platen_rotation is not None:
+                    # add a debug logger warning that the angle is being corrected
+                    logger.warning(
+                        'Correcting the platen angle by +120 degrees due to the new '
+                        'angle shift after the 8th of May 2025.'
+                    )
+                    new_angle = (
+                        self.instruments[0].platen_rotation + 120 * ureg('degree')
+                    ) % (360 * ureg('degree'))
+                    self.instruments[0].platen_rotation = new_angle.to('degree')
+                    self.deposition_parameters.platen_rotation = new_angle.to('degree')
+            else:
+                logger.warning(
+                    'No angle correction is done since the data is before the 8th'
+                    'of May 2025.'
+                )
+
+    def parse_log_file(self, archive: 'EntryArchive', logger: 'BoundLogger') -> None:
+        """
+        Method for parsing the log file and writing the data to the respective sections.
+        Args:
+            archive (EntryArchive): The archive containing the section that is being
+            written.
+            logger (BoundLogger): A structlog logger.
+        """
+        # Extracting the sample name from the log file name
+        log_name = os.path.basename(self.log_file)
+        sample_id = '_'.join(log_name.split('_')[0:3])
+        # If lab_id is empty, assign the sample name to lab_id
+        if self.lab_id is None:
+            self.lab_id = sample_id
+        # Openning the log file
+        with archive.m_context.raw_file(self.log_file, 'r') as log:
+            # reading the csv logfile
+            log_df = read_logfile(log.name)
+            # formatting the logfiles (finding out which power supply is connected to
+            # which source, harmonizing some column names)
+            formated_log_df, _ = format_logfile(log_df)
+            # calling the read_events master function that extracts events from the log
+            # file based on conditions and a dict of all the events (deposition, ...),
+            # and a couple dictionary of process derived parameters: one master
+            # parameter dict and one step dict
+            events_plot, params, step_params = read_events(log_df)
+
+        # if the parsing has not failed
+        if params is not None:
+            # we write logfile data from the master parameter dict to the
+            # respective sections
+            sputtering = self.generate_general_log_data(params, logger)
+
+        if step_params is not None and sputtering is not None:
+            # we write logfile data from the step parameter dict to the steps section
+            steps = self.generate_step_log_data(step_params, archive, logger)
+            sputtering.steps.extend(steps)
+
+        # Merging the sputtering object with self
+
+        if self.overwrite:
+
+            # If we are overwriting, it means that we favour data incomming from the
+            # logfile parsing over the data that is already there in the entry
+            merge_sections(sputtering, self, logger)
+            for _, prop in self.m_def.all_properties.items():
+                if sputtering.m_is_set(prop):
+                    self.m_set(prop, None)
+                    self.m_set(prop, sputtering.m_get(prop))
+        else:
+            # if not, we favour data that is already in the entry
+            merge_sections(self, sputtering, logger)
+
+        # Run the nomalizer of the environment subsection
+        for step in self.steps:
+            for gas_flow in step.environment.gas_flow:
+                gas_flow.normalize(archive, logger)
+                gas_flow.gas.normalize(archive, logger)
+
+        # correct the angle of the platen if necessary (after the 8th of may 2025,
+        # the angle are all shited by 120 degrees relative to the old angle)
+        self.correct_platen_angle(archive, logger)
+
+        # Triggering the plotting of multiple plots
+
+        self.figures = []
+
+        # Generating the plot using the master plotting function
+        plots = generate_plots(
+            formated_log_df,
+            events_plot,
+            params,
+            self.lab_id,
+        )
+
+        # Updating the plots with two plots displaying out the samples are mounted
+        # relative to the platen and relative to the chamber during deposition
+        plots.update(self.plot_plotly_chamber_config(logger))
+
+
+        # call the plotting function from self to show all the plots from the
+        # plots list in the entry
+        self.plot(plots, archive, logger)
+
+        #create combinatorial libraries if the parsing has been successful
+        if self.deposition_parameters is not None:
+            self.add_libraries(archive, logger)
+
+    def normalize(self, archive: 'EntryArchive', logger: 'BoundLogger') -> None:
+        """
+        The normalizer for the `DTUSputtering` class.
+
+        Args:
+            archive (EntryArchive): The archive containing the section that is being
+            normalized.
+            logger (BoundLogger): A structlog logger.
+        """
+        # Analysing log file
+        if self.log_file and self.process_log_file:
+            #call to the master function that parses the logfile
+            self.parse_log_file(archive, logger)
+
+        archive.workflow2 = None
+        super().normalize(archive, logger)
+        self.add_target_to_workflow(archive)
+        archive.workflow2.inputs.extend(
+            [
+                Link(name=f'Substrate: {substrate.name}', section=substrate.substrate)
+                for substrate in self.substrates
+            ]
+        )
+        if self.deposition_parameters is not None:
+            if archive.results is None:
+                archive.results = Results()
+            if archive.results.material is None:
+                archive.results.material = Material()
+            elements = self.deposition_parameters.material_space.split('-')
+            archive.results.material.elements = elements
+
+
+m_package.__init_metainfo__()