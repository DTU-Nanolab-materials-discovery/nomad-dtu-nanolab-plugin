import numpy as np
from typing import TYPE_CHECKING

from nomad.datamodel.data import Schema
from nomad.datamodel.metainfo.annotations import (
    ELNAnnotation,
    ELNComponentEnum,
)
<<<<<<< HEAD


=======
from nomad.datamodel.metainfo.basesections import (
    ChemicalVaporDeposition
)
>>>>>>> 28eead48
from nomad.datamodel.metainfo.plot import PlotSection
from nomad.metainfo import Package, Quantity, Section
from nomad_material_processing.vapor_deposition.cvd.general import (
    ChemicalVaporDeposition,
)

from nomad_dtu_nanolab_plugin.categories import DTUNanolabCategory

if TYPE_CHECKING:
    from nomad.datamodel.datamodel import EntryArchive
    from structlog.stdlib import BoundLogger


m_package = Package(name='DTU RTP Schemas')


class DtuRTP(ChemicalVaporDeposition, PlotSection, Schema):
    """

    A synthesis method where a rapidly heated substrate is exposed to one or more
    volatile precursors, which react or decompose on the surface to produce a deposit.
    [database_cross_reference: https://orcid.org/0000-0002-0640-0422]

    Synonyms:
    - rapid thermal chemical vapor deposition
    - rapid thermal CVD
    - RTCVD
    """

    m_def = Section(
        categories=[DTUNanolabCategory],
        label='RTP',
        links=['http://purl.obolibrary.org/obo/CHMO_0001328'],
    )

    lab_id = Quantity(
        type=str,
        a_eln=ELNAnnotation(
            component=ELNComponentEnum.StringEditQuantity,
            label='Run ID',
        ),
        description='The ID of the run. Format: name_number_material_quarter_piece'
        '-totalpieces ',
    )
    location = Quantity(
        type=str,
        default='DTU; IDOL Lab',
        a_eln=ELNAnnotation(
            component=ELNComponentEnum.StringEditQuantity,
        ),
    )
    log_file_eklipse = Quantity(
        type=str,
        shape=['*'],
        a_eln=ELNAnnotation(
            component=ELNComponentEnum.FileEditQuantity,
            label= 'Gases log file'
        ),
        description='Cell to upload the gases log file from the RTP process.',
    )
    log_file_T2BDiagnostics = Quantity(
        type=str,
        shape=['*'],
        a_eln=ELNAnnotation(
            component=ELNComponentEnum.FileEditQuantity,
            label = 'Temperature log file'
        ),
        description='Cell to upload the temperature log file from the RTP process.',
    )
    #log_file_pressure = Quantity(
    #    type=str,
    #    shape=['*'],
    #    a_eln=ELNAnnotation(
    #        component=ELNComponentEnum.FileEditQuantity,
    #        label = 'Pressure log file'
    #    ),
    #    description='Cell to upload the pressure log file from the RTP process.',
    #)

    #################### HEATING RAMPING UP ######################

    uses_toxic_gases = Quantity(
    type=bool,
    a_eln=ELNAnnotation(
        component=ELNComponentEnum.BooleanEditQuantity,
        label='Are toxic gases used?',
    ),
    description='Check if toxic gases are used in the process.',
)
    base_pressure = Quantity(
        type=np.float64,
        a_eln= ELNAnnotation(
            component= ELNComponentEnum.FileEditQuantity,
            label='Base Pressure without ballast',
            defaultDisplayUnit = 'mtorr'
            ),
        unit='Pa',
        description='Base pressure when ballast is OFF',
    )
    base_pressure_ballast = Quantity(
    type=np.float64,
    a_eln=ELNAnnotation(
        component=ELNComponentEnum.FileEditQuantity,
        label='Base Pressure with ballast',
        defaultDisplayUnit='mtorr',
        visibleIf={'uses_toxic_gases': True}  # <- Only visible if toxic gases used
    ),
    unit='Pa',
    description='Base pressure when ballast is ON.',
)
    rate_of_rise = Quantity(
        type=np.float64,
        a_eln=ELNAnnotation(
            component=ELNComponentEnum.NumberEditQuantity,
            defaultDisplayUnit='mTorr/minute',
            label='Rate of Rise',
        ),
    unit='Pa/s',
    description='Rate of rise of the pressure in the RTP chamber during static vacuum',
    )
    chiller_flow = Quantity(
        type=np.float64,
        a_eln=ELNAnnotation(
            component=ELNComponentEnum.NumberEditQuantity,
            defaultDisplayUnit='l/minute',
            label='Chiller Flow',
        ),
    unit='m³/s',
    description='Chiller flow rate during the RTP process.',
    )
    Ar_flow = Quantity(
        type=np.float64,
        a_eln=ELNAnnotation(
            component=ELNComponentEnum.NumberEditQuantity,
            defaultDisplayUnit='sccm',
            label='Ar Flow',
            visibleIf={'uses_toxic_gases': False}  # <- Only visible if tox gases not used
        ),
        unit='m³/s',
        description='Argon flow rate used during the RTP process.',
    )
    N2_flow = Quantity(
        type=np.float64,
        a_eln=ELNAnnotation(
            component=ELNComponentEnum.NumberEditQuantity,
            defaultDisplayUnit='sccm',
            label='N2 Flow',
            visibleIf={'uses_toxic_gases': False}  # <- Only visible if tox gases not used
        ),
        unit='m³/s',
        description='Nitrogen flow rate used during the RTP process.',
    )
    PH3_flow = Quantity(
        type=np.float64,
        a_eln=ELNAnnotation(
            component=ELNComponentEnum.NumberEditQuantity,
            defaultDisplayUnit='sccm',
            label='PH3 Flow',
            visibleIf={'uses_toxic_gases': True}  # <- Only visible if toxic gases used
        ),
        unit='m³/s',
        description='Phosphine flow rate used during the RTP process.',
    )
    H2S_flow = Quantity(
        type=np.float64,
        a_eln=ELNAnnotation(
            component=ELNComponentEnum.NumberEditQuantity,
            defaultDisplayUnit='sccm',
            label='H2S Flow',
            visibleIf={'uses_toxic_gases': True}  # <- Only vis if toxic gases used
        ),
        unit='m³/s',
        description='H2S flow rate used during the RTP process.',
    )
    heating_up_rate = Quantity(
        type=np.float64,
        a_eln=ELNAnnotation(
            component=ELNComponentEnum.NumberEditQuantity,
            defaultDisplayUnit='Celsius/minute',
            label='Heating Up Rate',
        ),
    unit='K/s',
    description='Rate of temperature increase during the heating up phase of the' \
    ' RTP process.',
    )
    heating_up_pressure = Quantity(
        type=np.float64,
        a_eln=ELNAnnotation(
            component=ELNComponentEnum.NumberEditQuantity,
            defaultDisplayUnit='Torr',
            label='HEating up pressure',
        ),
    unit='Pa',
    description='Pressure in the RTP chamber during the heating up phase of the' \
    ' RTP process.',
    )

    ################### ANNEALING PLATEAU ######################

    duration = Quantity(
        type=np.float64,
        a_eln=ELNAnnotation(
            component=ELNComponentEnum.NumberEditQuantity,
            defaultDisplayUnit='minute',
            label= 'Duration',
        ),
        unit='s',
        description='Duration of the plateau',
    )
    temperature = Quantity(
        type=float,
        a_eln=ELNAnnotation(
            component=ELNComponentEnum.NumberEditQuantity,
            defaultDisplayUnit='celsius',
        ),
        unit='K',
        description='Temperature of the process.',
    )
    used_gases = Quantity(
        type= str,
        shape=['*'],
        a_eln=ELNAnnotation(
            component=ELNComponentEnum.StringEditQuantity,
            label='Used gases',
        ),
        description='Gases used in the process.',
    )

    def normalize(self, archive: 'EntryArchive', logger: 'BoundLogger') -> None:
        """
        The normalizer for the `RTP` class.

        Args:
            archive (EntryArchive): The archive containing the section that is being
            normalized.
            logger (BoundLogger): A structlog logger.
        """

        super().normalize(archive, logger)<|MERGE_RESOLUTION|>--- conflicted
+++ resolved
@@ -6,14 +6,7 @@
     ELNAnnotation,
     ELNComponentEnum,
 )
-<<<<<<< HEAD
-
-
-=======
-from nomad.datamodel.metainfo.basesections import (
-    ChemicalVaporDeposition
-)
->>>>>>> 28eead48
+
 from nomad.datamodel.metainfo.plot import PlotSection
 from nomad.metainfo import Package, Quantity, Section
 from nomad_material_processing.vapor_deposition.cvd.general import (
