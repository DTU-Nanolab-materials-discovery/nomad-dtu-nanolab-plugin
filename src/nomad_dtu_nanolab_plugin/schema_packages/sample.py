--- conflicted
+++ resolved
@@ -373,15 +373,8 @@
     )
 
 
-<<<<<<< HEAD
-class ProcessParameterOverview(Schema):
-=======
+
 class ProcessParameterOverview(ArchiveSection):
-    m_def = Section(
-        categories=[DTUNanolabCategory],
-        label='Process Parameter Overview',
-    )
->>>>>>> 8a5aae8b
 
     position_x = Quantity(
         type=np.float64,
