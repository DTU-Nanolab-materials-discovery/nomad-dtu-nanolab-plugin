from typing import TYPE_CHECKING

import numpy as np
import plotly.graph_objects as go
from ase.data import chemical_symbols
from ase.spacegroup import Spacegroup
from nomad.datamodel.data import ArchiveSection, Schema
from nomad.datamodel.metainfo.annotations import (
    ELNAnnotation,
    ELNComponentEnum,
    Filter,
    SectionProperties,
)
from nomad.datamodel.metainfo.basesections import (
    CompositeSystemReference,
    Process,
)
from nomad.datamodel.metainfo.basesections.v1 import (
    Activity,
    ElementalComposition,
    Entity,
    EntityReference,
)
from nomad.datamodel.metainfo.plot import PlotlyFigure, PlotSection
from nomad.datamodel.metainfo.workflow import Link
from nomad.metainfo import MEnum, Package, Quantity, Section, SectionProxy, SubSection
from nomad_material_processing.combinatorial import (
    CombinatorialLibrary,
    CombinatorialSample,
)
from nomad_material_processing.general import (
    Cylinder,
    Geometry,
    RectangleCuboid,
    ThinFilmStack,
)
from nomad_measurements.utils import create_archive

from nomad_dtu_nanolab_plugin.categories import DTUNanolabCategory

# from nomad_dtu_nanolab_plugin.schema_packages.sputtering import (
#    DepositionParameters,
# )

if TYPE_CHECKING:
    from nomad.datamodel.datamodel import EntryArchive
    from structlog.stdlib import BoundLogger

    from nomad_dtu_nanolab_plugin.schema_packages.basesections import (
        DtuNanolabMeasurement,
    )
    from nomad_dtu_nanolab_plugin.schema_packages.sputtering import (
        DTUSputtering,
    )

m_package = Package()


class SampleProperty(ArchiveSection):
    source = Quantity(
        type=Activity,
        description='The source of the sample property.',
    )
    interpolation = Quantity(
        type=MEnum(['None', 'Nearest', 'Linear', 'Cubic']),
        description='The interpolation method used to obtain the sample property.',
        default='None',
    )


class Composition(SampleProperty):
    for element in chemical_symbols:
        locals()[f'{element}'] = Quantity(
            type=np.float64,
            description=f'Atomic fraction of {element} in the sample.',
        )


class Deposition(SampleProperty):
    temperature = Quantity(
        type=np.float64,
        description='The (mean) temperature of the substrate during deposition.',
        unit='K',
    )
    pressure = Quantity(
        type=np.float64,
        description='The (mean) pressure of the deposition chamber during deposition.',
        unit='Pa',
    )
    time = Quantity(
        type=np.float64,
        description='The duration of the deposition.',
        unit='s',
    )
    material_space = Quantity(
        type=str,
        description='The material space of the sample.',
    )
    operator = Quantity(
        type=str,
        description='The name of the operator who created the sample.',
    )


class XrdPeak(ArchiveSection):
    position = Quantity(
        type=np.float64,
        description='The position of the peak.',
        unit='nm^-1',
    )
    intensity = Quantity(
        type=np.float64,
        description='The intensity of the peak.',
    )
    fwhm = Quantity(
        type=np.float64,
        description='The full width at half maximum of the peak.',
        unit='nm^-1',
    )


class XpsPeak(ArchiveSection):
    position = Quantity(
        type=np.float64,
        description='The position of the peak.',
        unit='eV',
    )
    intensity = Quantity(
        type=np.float64,
        description='The intensity of the peak.',
    )
    fwhm = Quantity(
        type=np.float64,
        description='The full width at half maximum of the peak.',
        unit='eV',
    )


class BandGap(SampleProperty):
    value = Quantity(
        type=np.float64,
        description='The band gap of the sample.',
        unit='eV',
    )


class AbsorptionCoefficient(SampleProperty):
    value = Quantity(
        type=np.float64,
        shape=['*'],
        description='The absorption coefficient of the sample.',
        unit='cm^-1',
    )
    energy = Quantity(
        type=np.float64,
        shape=['*'],
        description='The corresponding energies for the absorption coefficient values.',
        unit='nm',
    )
    absorption_edge = Quantity(
        type=np.float64,
        description='The inflection point of the absorption spectrum.',
        unit='eV',
    )
    mean_absorption_above_edge = Quantity(
        type=np.float64,
        description='The mean absorption coefficient above the absorption edge.',
        unit='cm^-1',
    )


class Thickness(SampleProperty):
    value = Quantity(
        type=np.float64,
        description='The thickness of the sample.',
        unit='nm',
    )


class CrystalStructure(SampleProperty):
    space_group = Quantity(
        type=MEnum([Spacegroup(no).symbol for no in range(1, 231)]),
    )
    a = Quantity(
        type=np.float64,
        description='The lattice parameter a of the crystal structure.',
        unit='nm',
    )
    b = Quantity(
        type=np.float64,
        description='The lattice parameter b of the crystal structure.',
        unit='nm',
    )
    c = Quantity(
        type=np.float64,
        description='The lattice parameter c of the crystal structure.',
        unit='nm',
    )
    alpha = Quantity(
        type=np.float64,
        description='The angle alpha of the crystal structure.',
        unit='degree',
    )
    beta = Quantity(
        type=np.float64,
        description='The angle beta of the crystal structure.',
        unit='degree',
    )
    gamma = Quantity(
        type=np.float64,
        description='The angle gamma of the crystal structure.',
        unit='degree',
    )


class XrdData(SampleProperty):
    diffraction_intensity = Quantity(
        type=np.float64,
        shape=['*'],
        description='The intensity of the x-ray diffraction peaks.',
        unit='dimensionless',
    )
    scattering_vector = Quantity(
        type=np.float64,
        shape=['*'],
        description='The scattering vector of the x-ray diffraction peaks.',
        unit='nm^-1',
    )
    xrd_peaks = SubSection(
        section_def=XrdPeak,
        repeats=True,
        description='The x-ray diffraction peaks of the sample.',
    )
    unique_peak_sets = SubSection(
        section_def='UniqueXrdPeaksReference',
        repeats=True,
        description='The sets of unique x-ray diffraction peaks of the sample.',
    )


class XpsData(SampleProperty):
    intensity = Quantity(
        type=np.float64,
        shape=['*'],
        description='The intensity of the x-ray photoelectron spectroscopy peaks.',
        unit='dimensionless',
    )
    binding_energy = Quantity(
        type=np.float64,
        shape=['*'],
        description='The binding energy of the x-ray photoelectron spectroscopy peaks.',
        unit='eV',
    )
    xps_peaks = SubSection(
        section_def=XpsPeak,
        repeats=True,
        description='The x-ray photoelectron spectroscopy peaks of the sample.',
    )


class EllipsometryData(SampleProperty):
    refractive_index = Quantity(
        type=np.float64,
        shape=['*'],
        description='The refractive index of the sample.',
        unit='dimensionless',
    )
    extinction_coefficient = Quantity(
        type=np.float64,
        shape=['*'],
        description='The extinction coefficient of the sample.',
        unit='dimensionless',
    )
    wavelength = Quantity(
        type=np.float64,
        shape=['*'],
        description='The wavelength of the light used for ellipsometry.',
        unit='nm',
    )


class UvVisData(SampleProperty):
    reflectance = Quantity(
        type=np.float64,
        shape=['*'],
        description='The reflectance of the sample.',
        unit='dimensionless',
    )
    transmittance = Quantity(
        type=np.float64,
        shape=['*'],
        description='The transmittance of the sample.',
        unit='dimensionless',
    )
    wavelength = Quantity(
        type=np.float64,
        shape=['*'],
        description='The wavelength of the light used for UV-Vis spectroscopy.',
        unit='nm',
    )


class DTUCombinatorialSample(CombinatorialSample, Schema):
    m_def = Section(
        categories=[DTUNanolabCategory],
        label='Combinatorial Sample',
        a_eln=ELNAnnotation(
            properties=SectionProperties(
                visible=Filter(exclude=['elemental_composition', 'components']),
                editable=Filter(include=[]),
            ),
        ),
    )
    band_gap = SubSection(section_def=BandGap)
    absorption_coefficient = SubSection(section_def=AbsorptionCoefficient)
    thickness = SubSection(section_def=Thickness)
    composition = SubSection(section_def=Composition)
    surface_composition = SubSection(section_def=Composition)
    deposition = SubSection(section_def=Deposition)
    main_phase = SubSection(section_def=CrystalStructure)
    secondary_phases = SubSection(section_def=CrystalStructure, repeats=True)
    xrd_data = SubSection(section_def=XrdData)
    xps_data = SubSection(section_def=XpsData)
    ellipsometry_data = SubSection(section_def=EllipsometryData)
    uv_vis_data = SubSection(section_def=UvVisData)

    def normalize(self, archive, logger):
        composition = {}
        if self.composition:
            composition = self.composition.m_to_dict()
        if len(composition) == 0 and self.surface_composition:
            composition = self.surface_composition.m_to_dict()

        self.elemental_composition = [
            ElementalComposition(element=e, atomic_fraction=v)
            for e, v in composition.items()
            if v
        ]

<<<<<<< HEAD

=======
>>>>>>> 8f4b942c
        super().normalize(archive, logger)


class UniqueXrdPeaks(Entity):
    peak_positions = Quantity(
        type=np.float64,
        shape=['*'],
        description='The positions of the unique x-ray diffraction peaks.',
    )
    max_q = Quantity(
        type=np.float64,
        description='The maximum scattering vector of the pattern.',
        unit='nm^-1',
    )
    min_q = Quantity(
        type=np.float64,
        description='The minimum scattering vector of the pattern.',
        unit='nm^-1',
    )
    crystal_structure = SubSection(
        section_def=CrystalStructure,
    )
    sub_sets = SubSection(
        section_def='UniqueXrdPeaksReference',
        repeats=True,
    )


class UniqueXrdPeaksReference(EntityReference):
    reference = Quantity(
        type=UniqueXrdPeaks,
        description='A reference to a unique set of x-ray diffraction peaks.',
        a_eln=ELNAnnotation(
            component=ELNComponentEnum.ReferenceEditQuantity,
        ),
    )


class ProcessParameterOverview(ArchiveSection):
    position_x = Quantity(
        type=np.float64,
        description='The x-coordinate of the substrate on the platen.',
        a_eln=ELNAnnotation(
            component=ELNComponentEnum.NumberEditQuantity,
            defaultDisplayUnit='mm',
        ),
        unit='m',
    )
    position_y = Quantity(
        type=np.float64,
        description='The y-coordinate of the substrate on the platen.',
        a_eln=ELNAnnotation(
            component=ELNComponentEnum.NumberEditQuantity,
            defaultDisplayUnit='mm',
        ),
        unit='m',
    )
    rotation = Quantity(
        type=np.float64,
        description='The rotation of the substrate on the platen.',
        a_eln=ELNAnnotation(
            component=ELNComponentEnum.NumberEditQuantity,
            defaultDisplayUnit='degree',
        ),
        unit='rad',
    )
    width = Quantity(
        type=np.float64,
        description='The width of the substrate.',
        a_eln=ELNAnnotation(
            component=ELNComponentEnum.NumberEditQuantity,
            defaultDisplayUnit='mm',
        ),
        unit='m',
    )
    length = Quantity(
        type=np.float64,
        description='The length of the substrate.',
        a_eln=ELNAnnotation(
            component=ELNComponentEnum.NumberEditQuantity,
            defaultDisplayUnit='mm',
        ),
        unit='m',
    )

    # deposition_parameters = SubSection(  # FAULTY LINE TODO
    # section_def=DepositionParameters,
    # )


class DTUCombinatorialLibrary(CombinatorialLibrary, ThinFilmStack, Schema):
    m_def = Section(
        categories=[DTUNanolabCategory],
        label='Combinatorial Library',
    )

    process_parameter_overview = SubSection(
        section_def=ProcessParameterOverview,
<<<<<<< HEAD
    )

    geometry = SubSection(
        section_def=Geometry,
        description='The geometries of the samples in the library.',
    )

    parent_library = SubSection(
        section_def=SectionProxy('DtuLibraryReference'),
        description='The parent library of the combinatorial library. '
        'Only applicable if this library is a child of another library.',
=======
>>>>>>> 8f4b942c
    )

    def get_references(self, entry_type: type[Schema] = None) -> list:
        from nomad.client import ArchiveQuery

        query = {
            'entry_references.target_entry_id:all': [self.m_parent.entry_id],
        }
        if entry_type:
            query['section_defs.definition_qualified_name:all'] = [
                entry_type.m_def.qualified_name()
            ]
        a_query = ArchiveQuery(
            query=query,
            required='*',
            url=self.m_context.installation_url,
        )
        entry_list = a_query.download()
        return [entry.data for entry in entry_list]

    def get_measurements(self) -> list['DtuNanolabMeasurement']:
        from nomad_dtu_nanolab_plugin.schema_packages.basesections import (
            DtuNanolabMeasurement,
        )

        return self.get_references(DtuNanolabMeasurement)

    def get_sputtering(self) -> 'DTUSputtering':
        from nomad_dtu_nanolab_plugin.schema_packages.sputtering import DTUSputtering

        results = self.get_references(DTUSputtering)
        if len(results) > 1:
            print('Warning: More than one sputtering reference found.')
        return results[0] if results else None

    def normalize(self, archive, logger):
        """
        Normalizes the combinatorial library entry by ensuring required fields are set.

        This method first calls the superclass's normalize method. It then checks if the
        geometry attribute is not set and, if so, attempts to set it from
        the substrate's reference geometry if available.

        Parameters
        ----------
        archive : Archive
            The archive object being normalized.
        logger : Logger
            Logger for recording normalization events or warnings.
        """
        super().normalize(archive, logger)

        # Ensure that the geometry is set to the default if not provided
        if not self.geometry and self.substrate.reference:
            substrate_geometry = self.substrate.reference.geometry
            if substrate_geometry:
                self.geometry = substrate_geometry


class DtuLibraryReference(CompositeSystemReference):
    reference = Quantity(
        type=DTUCombinatorialLibrary,
        description='A reference to a NOMAD `CompositeSystem` entry.',
        a_eln=ELNAnnotation(
            component=ELNComponentEnum.ReferenceEditQuantity,
        ),
    )


class DTULibraryParts(ArchiveSection):
    """
    Schema for parts of a DTU combinatorial library.
    """

    name = Quantity(
        type=str,
        description='The name of the library part.',
        a_eln=ELNAnnotation(component=ELNComponentEnum.StringEditQuantity),
    )
    library_name = Quantity(
        type=str,
        description='The name of the library.',
        a_eln=ELNAnnotation(component=ELNComponentEnum.StringEditQuantity),
    )
    lab_id = Quantity(
        type=str,
        description='The ID of the new library part.',
        a_eln=ELNAnnotation(component=ELNComponentEnum.StringEditQuantity),
    )
    upper_left_x = Quantity(
        type=np.float64,
        description='The x-coordinate of the upper left corner of the library.',
        a_eln=ELNAnnotation(
            component=ELNComponentEnum.NumberEditQuantity, defaultDisplayUnit='mm'
        ),
        unit='m',
    )
    upper_left_y = Quantity(
        type=np.float64,
        description='The y-coordinate of the upper left corner of the library.',
        a_eln=ELNAnnotation(
            component=ELNComponentEnum.NumberEditQuantity, defaultDisplayUnit='mm'
        ),
        unit='m',
    )
    lower_right_x = Quantity(
        type=np.float64,
        description='The x-coordinate of the lower right corner of the library.',
        a_eln=ELNAnnotation(
            component=ELNComponentEnum.NumberEditQuantity, defaultDisplayUnit='mm'
        ),
        unit='m',
    )
    lower_right_y = Quantity(
        type=np.float64,
        description='The y-coordinate of the lower right corner of the library.',
        a_eln=ELNAnnotation(
            component=ELNComponentEnum.NumberEditQuantity, defaultDisplayUnit='mm'
        ),
        unit='m',
    )
    part_size = Quantity(
        type=np.float64,
        shape=[2],
        description='The size of the library in the x and y direction.',
        a_eln=ELNAnnotation(
            component=ELNComponentEnum.NumberEditQuantity, defaultDisplayUnit='mm'
        ),
        unit='m',
    )
    geometry = SubSection(
        section_def=Geometry,
        description='The geometries of the samples in the library.',
    )

    def normalize(self, archive: 'EntryArchive', logger: 'BoundLogger') -> None:
        """
        The normalizer for the `DTULibraryParts` class.
        Placeholder for normalization logic.
        """
        pass


class DTULibraryCleaving(Process, Schema, PlotSection):
    """
    Schema for substrate cleaving at the DTU Nanolab.
    """

    m_def = Section(
        categories=[DTUNanolabCategory],
        label='Library Cleaving',
        a_eln=ELNAnnotation(
            properties=SectionProperties(
                order=[
                    'name',
                    'datetime',
                    'combinatorial_library',
                    'fetch_library_size',
                    'library_x_length',
                    'library_y_length',
                    'pattern',
                    'number_of_pieces',
                    'generate_pattern',
                    'new_pieces',
                    'create_child_libraries',
                    'child_libraries',
                    'end_time',
                    'description',
                    'method',
                    'location',
                ],
                visible=Filter(
                    exclude=[
                        'end_time',
                    ]
                ),
            )
        ),
    )
    combinatorial_library = Quantity(
        type=DTUCombinatorialLibrary,
        description='The combinatorial sample that is broken into pieces .',
        a_eln=ELNAnnotation(component=ELNComponentEnum.ReferenceEditQuantity),
    )
    fetch_library_size = Quantity(
        type=bool,
        description='Fetch the size of the library.',
        a_eln=ELNAnnotation(component=ELNComponentEnum.ActionEditQuantity),
    )
    library_x_length = Quantity(
        type=np.float64,
        description='The length of the library in the x direction.',
        a_eln=ELNAnnotation(
            component=ELNComponentEnum.NumberEditQuantity,
            defaultDisplayUnit='mm',
            label='Library width (x)',
        ),
        unit='m',
    )
    library_y_length = Quantity(
        type=np.float64,
        description='The length of the library in the y direction.',
        a_eln=ELNAnnotation(
            component=ELNComponentEnum.NumberEditQuantity,
            defaultDisplayUnit='mm',
            label='Library height (y)',
        ),
        unit='m',
    )
    pattern = Quantity(
        type=MEnum(
            'squares',
            'horizontal stripes',
            'vertical stripes',
            'custom',
        ),
        description='The pattern according to which the original library is broken.',
        a_eln=ELNAnnotation(component=ELNComponentEnum.RadioEnumEditQuantity),
        default='custom',
    )
    number_of_pieces = Quantity(
        type=int,
        description='The number of pieces the original library is broken into '
        'for horizontal, vertical and custom. '
        'For squares it is the number of squares in one direction.',
        a_eln=ELNAnnotation(component=ELNComponentEnum.NumberEditQuantity),
    )
    generate_pattern = Quantity(
        type=bool,
        description='Create the new pieces from the pattern.',
        a_eln=ELNAnnotation(component=ELNComponentEnum.ActionEditQuantity),
        default=False,
    )
    create_child_libraries = Quantity(
        type=bool,
        description='Create child libraries from the new pieces.',
        a_eln=ELNAnnotation(component=ELNComponentEnum.ActionEditQuantity),
        default=False,
    )
    new_pieces = SubSection(
        section_def=DTULibraryParts,
        repeats=True,
    )
    child_libraries = SubSection(
        section_def=DtuLibraryReference,
        repeats=True,
        description='The child libraries created from the combinatorial library.',
    )

    def recognize_pattern(self, logger: 'BoundLogger') -> None:
        """
        Recognizes the pattern of the library and creates the new pieces accordingly.
        """
        height = None
        if self.combinatorial_library.geometry:
            height = self.combinatorial_library.geometry.height
        start_x = (self.library_x_length / 2) * (-1)
        start_y = self.library_y_length / 2

        if self.pattern == 'squares':
            total_nr = self.number_of_pieces**2
            size = self.library_x_length / self.number_of_pieces
            for j in range(self.number_of_pieces):
                for i in range(self.number_of_pieces):
                    piece = DTULibraryParts()
                    number = 1 + j * self.number_of_pieces + i
                    piece.library_name = (
                        f'{self.combinatorial_library.name} S{number}-{total_nr}'
                    )
                    piece.name = f'Square {number} of {total_nr}'
                    piece.lab_id = piece.library_name.replace(' ', '_')
                    piece.upper_left_x = start_x + i * size
                    piece.upper_left_y = start_y - (j) * size
                    piece.lower_right_x = start_x + (i + 1) * size
                    piece.lower_right_y = start_y - (j + 1) * size
                    piece.part_size = (size, size)
                    piece.geometry = RectangleCuboid(
                        length=size,
                        width=size,
                        height=height,
                        surface_area=(size * size),
                    )
                    if height is not None:
                        piece.geometry.volume = size * size * height

                    self.new_pieces.append(piece)
        elif self.pattern == 'horizontal stripes':
            size = self.library_y_length / self.number_of_pieces

            for i in range(self.number_of_pieces):
                piece = DTULibraryParts()
                number = i + 1
                piece.library_name = (
                    f'{self.combinatorial_library.name} H{number}-'
                    f'{self.number_of_pieces}'
                )
                piece.name = f'Horizontal stripe {number} of {self.number_of_pieces}'
                piece.lab_id = piece.library_name.replace(' ', '_')
                piece.upper_left_x = start_x
                piece.upper_left_y = start_y - i * size
                piece.lower_right_x = start_x + self.library_x_length
                piece.lower_right_y = start_y - (i + 1) * size
                piece.part_size = (self.library_x_length, size)
                piece.geometry = RectangleCuboid(
                    length=size,
                    width=self.library_x_length,
                    height=height,
                    surface_area=(self.library_x_length * size),
                )
                if height is not None:
                    piece.geometry.volume = self.library_x_length * size * height

                self.new_pieces.append(piece)
        elif self.pattern == 'vertical stripes':
            size = self.library_x_length / self.number_of_pieces

            for i in range(self.number_of_pieces):
                piece = DTULibraryParts()
                number = i + 1
                piece.library_name = (
                    f'{self.combinatorial_library.name} V{number}-'
                    f'{self.number_of_pieces}'
                )
                piece.name = f'Vertical stripe {number} of {self.number_of_pieces}'
                piece.lab_id = piece.library_name.replace(' ', '_')
                piece.upper_left_x = start_x + i * size
                piece.upper_left_y = start_y
                piece.lower_right_x = start_x + (i + 1) * size
                piece.lower_right_y = start_y - self.library_y_length
                piece.part_size = (size, self.library_y_length)
                piece.geometry = RectangleCuboid(
                    length=self.library_y_length,
                    width=size,
                    height=height,
                    surface_area=(size * self.library_y_length),
                )
                if height is not None:
                    piece.geometry.volume = size * self.library_y_length * height

                self.new_pieces.append(piece)
        elif self.pattern == 'custom':
            self.handle_custom_pattern()

    def handle_custom_pattern(self) -> None:
        """
        Handles the filling of custom pattern for the library pieces.
        """
        for i in range(self.number_of_pieces):
            piece = DTULibraryParts()
            piece.library_name = (
                f'{self.combinatorial_library.name} C{i + 1}-{self.number_of_pieces}'
            )
            piece.name = f'Custom piece {i + 1} of {self.number_of_pieces}'
            piece.lab_id = piece.library_name.replace(' ', '_')
            self.new_pieces.append(piece)

    def handle_custom_plot(self) -> None:
        """
        Handles the plotting of the custom pattern for the library pieces.
        """
        if self.new_pieces is None or len(self.new_pieces) == 0:
            return
        fig = go.Figure()

        # self.add_original_library_to_plot(fig)

        # TODO : add the custom pieces to the plot considering their shapes

        fig.update_layout(
            title='Positions of the new pieces in the library',
            xaxis_title='X (mm)',
            yaxis_title='Y (mm)',
            width=800,
            height=700,
            xaxis=dict(
                range=[
                    -self.library_x_length.to('mm').magnitude * 1.1 / 2,
                    self.library_x_length.to('mm').magnitude * 1.1 / 2,
                ],
            ),
            yaxis=dict(
                range=[
                    -self.library_y_length.to('mm').magnitude * 1.1 / 2,
                    self.library_y_length.to('mm').magnitude * 1.1 / 2,
                ],
            ),
        )

        plot_json = fig.to_plotly_json()
        plot_json['config'] = dict(
            scrollZoom=False,
        )

        self.figures.append(
            PlotlyFigure(
                label='Positions of the new pieces in the library',
                figure=plot_json,
            )
        )

    def add_original_library_to_plot(self, fig: go.Figure) -> None:
        """
        Adds the original library to the plot.
        """

        x0 = -self.library_x_length.to('mm').magnitude / 2
        y0 = self.library_y_length.to('mm').magnitude / 2
        x1 = self.library_x_length.to('mm').magnitude / 2
        y1 = -self.library_y_length.to('mm').magnitude / 2

        if self.combinatorial_library is not None:
            if isinstance(self.combinatorial_library.geometry, Cylinder):
                fig.add_shape(
                    type='circle',
                    x0=x0,
                    y0=y0,
                    x1=x1,
                    y1=y1,
                    line=dict(color='red', width=3),
                    fillcolor='white',
                    opacity=0.5,
                )
            elif isinstance(self.combinatorial_library.geometry, RectangleCuboid):
                fig.add_shape(
                    type='rect',
                    x0=x0,
                    y0=y0,
                    x1=x1,
                    y1=y1,
                    line=dict(color='red', width=3),
                    fillcolor='white',
                    opacity=0.5,
                )
            fig.add_annotation(
                x=(x0 + x1) / 2,
                y=(y0 + y1) / 2,
                text=self.combinatorial_library.name,
                showarrow=False,
            )

    def plot(self) -> None:
        """
        Plots the positions of the new pieces in the library.
        """

        # Removed redundant import of plotly.graph_objects as go
        if self.new_pieces is None or len(self.new_pieces) == 0:
            return
        fig = go.Figure()

        x0 = -self.library_x_length.to('mm').magnitude / 2
        y0 = self.library_y_length.to('mm').magnitude / 2
        x1 = self.library_x_length.to('mm').magnitude / 2
        y1 = -self.library_y_length.to('mm').magnitude / 2

        if self.combinatorial_library is not None:
            if isinstance(self.combinatorial_library.geometry, Cylinder):
                fig.add_shape(
                    type='circle',
                    x0=x0,
                    y0=y0,
                    x1=x1,
                    y1=y1,
                    line=dict(color='red', width=3),
                    fillcolor='white',
                    opacity=0.5,
                )
            elif isinstance(self.combinatorial_library.geometry, RectangleCuboid):
                fig.add_shape(
                    type='rect',
                    x0=x0,
                    y0=y0,
                    x1=x1,
                    y1=y1,
                    line=dict(color='red', width=3),
                    fillcolor='white',
                    opacity=0.5,
                )
            fig.add_annotation(
                x=(x0 + x1) / 2,
                y=(y0 + y1) / 2,
                text=self.combinatorial_library.name,
                showarrow=False,
            )

        if self.pattern != 'custom':
            for piece in self.new_pieces:
                if piece.part_size is None:
                    continue

                fig.add_shape(
                    type='rect',
                    x0=(
                        piece.upper_left_x.to('mm').magnitude
                        + (0.01 * piece.part_size[0].to('mm').magnitude)
                    ),
                    y0=(
                        piece.upper_left_y.to('mm').magnitude
                        - (0.01 * piece.part_size[1].to('mm').magnitude)
                    ),
                    x1=(
                        piece.lower_right_x.to('mm').magnitude
                        - (0.01 * piece.part_size[0].to('mm').magnitude)
                    ),
                    y1=(
                        piece.lower_right_y.to('mm').magnitude
                        + (0.01 * piece.part_size[1].to('mm').magnitude)
                    ),
                    name=piece.library_name,
                    line=dict(color='green'),
                    fillcolor='lightgreen',
                    opacity=0.4,
                )
                fig.add_annotation(
                    x=(
                        (
                            piece.upper_left_x.to('mm').magnitude
                            + piece.lower_right_x.to('mm').magnitude
                        )
                        / 2
                    ),
                    y=(
                        (
                            piece.upper_left_y.to('mm').magnitude
                            + piece.lower_right_y.to('mm').magnitude
                        )
                        / 2
                    ),
                    text=piece.library_name,
                    showarrow=False,
                )
        fig.update_layout(
            title='Positions of the new pieces in the library',
            xaxis_title='X (mm)',
            yaxis_title='Y (mm)',
            width=800,
            height=700,
            xaxis=dict(
                range=[
                    -self.library_x_length.to('mm').magnitude * 1.1 / 2,
                    self.library_x_length.to('mm').magnitude * 1.1 / 2,
                ],
            ),
            yaxis=dict(
                range=[
                    -self.library_y_length.to('mm').magnitude * 1.1 / 2,
                    self.library_y_length.to('mm').magnitude * 1.1 / 2,
                ],
            ),
        )

        plot_json = fig.to_plotly_json()
        plot_json['config'] = dict(
            scrollZoom=False,
        )

        self.figures.append(
            PlotlyFigure(
                label='Positions of the new pieces in the library',
                figure=plot_json,
            )
        )

    def add_libraries(self, archive: 'EntryArchive', logger: 'BoundLogger') -> None:
        """
        Create and add child combinatorial library entries based on
        the new pieces in the current library.

        For each new piece (if not using a 'custom' pattern and if the piece has
        a defined size), this method:
        - Creates a new DTUCombinatorialLibrary instance with relevant attributes.
        - Normalizes the new library and creates an associated archive.
        - Appends a CompositeSystemReference to the list of child libraries.

        Parameters:
            archive (EntryArchive): The parent entry archive to which
            new child archives are linked.
            logger (BoundLogger): Logger for logging errors
            or information during processing.

        Side Effects:
            Updates self.child_libraries with references to the
            newly created child libraries.
        """

        origin: DTUCombinatorialLibrary = self.combinatorial_library
        origin_ref = DtuLibraryReference(
            reference=origin.m_proxy_value,
            name=origin.name,
            lab_id=origin.lab_id,
        )
        children = []

        if self.pattern == 'custom':
            return
        piece: DTULibraryParts
        for piece in self.new_pieces:
            if piece.part_size is None:
                continue
            library = DTUCombinatorialLibrary(
                name=piece.library_name,
                datetime=self.datetime,
                lab_id=piece.lab_id,
                geometry=piece.geometry,
                description=f'Part of {origin.name} library',
                process_parameter_overview=origin.process_parameter_overview,
                elemental_composition=origin.elemental_composition,
                components=origin.components,
                layers=origin.layers,
                substrate=origin.substrate,
                parent_library=origin_ref,
            )
            file_name = f'{library.lab_id}.archive.json'
            children.append(
                CompositeSystemReference(
                    reference=create_archive(library, archive, file_name),
                    name=library.name,
                    lab_id=library.lab_id,
                )
            )
        self.child_libraries = children

    def fill_library_size(self, logger: 'BoundLogger') -> None:
        """
        Sets the `library_x_length` and `library_y_length` attributes based on
        the geometry of the associated combinatorial library.

        If the geometry is a RectangleCuboid, sets the size to [width, length].
        If the geometry is a Cylinder, sets the size to [diameter, diameter].
        If the geometry is unrecognized, logs an error and does not set the size.

        Args:
            logger (BoundLogger): Logger for error reporting.
        """
        # fetch the size of the library from its geometry subsection
        if isinstance(self.combinatorial_library.geometry, RectangleCuboid):
            self.library_x_length = self.combinatorial_library.geometry.width
            self.library_y_length = self.combinatorial_library.geometry.length
        elif isinstance(self.combinatorial_library.geometry, Cylinder):
            self.library_x_length = self.combinatorial_library.geometry.radius * 2
            self.library_y_length = self.combinatorial_library.geometry.radius * 2
        else:
            logger.error(
                'The library size could not be determined from the geometry. '
                'Please add it manually.'
            )
            return

    def handle_workflow(self, archive: 'EntryArchive', logger: 'BoundLogger') -> None:
        if self.combinatorial_library is not None:
            archive.workflow2.inputs.append(
                Link(
                    name=f'Parent library: {self.combinatorial_library.name}',
                    section=self.combinatorial_library,
                )
            )
        if self.child_libraries is not None and len(self.child_libraries) > 0:
            archive.workflow2.outputs.extend(
                [
                    Link(name=f'Child library: {lib.name}', section=lib.reference)
                    for lib in self.child_libraries
                ]
            )

    def normalize(self, archive: 'EntryArchive', logger: 'BoundLogger') -> None:
        """
        The normalizer for the `DTUSubstrateCleaning` class.

        Args:
            archive (EntryArchive): The archive containing the section that is being
            normalized.
            logger (BoundLogger): A structlog logger.
        """
        archive.workflow2 = None
        super().normalize(archive, logger)
        self.end_time = self.datetime
        self.method = 'Sample splitting'
        if not self.location:
            self.location = 'DTU Nanolab'

        if self.fetch_library_size and self.combinatorial_library is not None:
            try:
                self.fill_library_size(logger)
            finally:
                self.fetch_library_size = False

        # Check the pattern input and create the new pieces according to selection
        if self.generate_pattern:
            self.generate_pattern = False
            if self.number_of_pieces is None or self.number_of_pieces <= 1:
                logger.error(
                    'The number of pieces must be at least 2 to create a pattern.'
                )
                return
            elif self.pattern not in [
                'squares',
                'horizontal stripes',
                'vertical stripes',
                'custom',
            ]:
                logger.error(f'Unknown pattern {self.pattern}.')
                return
            else:
                self.new_pieces = []
                self.recognize_pattern(logger)

        if self.new_pieces:
            # update the plot with the new pieces
            self.figures = []
            if self.pattern == 'custom':
                self.handle_custom_plot()
            else:
                self.plot()
            # if the user wants to create child libraries from the new pieces
            # then we create them and add them to the archive
            # and reset the create_child_libraries flag
            if self.create_child_libraries:
                self.create_child_libraries = False
                origin = self.combinatorial_library
                if origin is None:
                    logger.error(
                        'A combinatorial library must be set to create child libraries.'
                    )
                    return
                else:
                    self.add_libraries(archive, logger)

        self.handle_workflow(archive, logger)


m_package.__init_metainfo__()<|MERGE_RESOLUTION|>--- conflicted
+++ resolved
@@ -42,6 +42,10 @@
 #    DepositionParameters,
 # )
 
+# from nomad_dtu_nanolab_plugin.schema_packages.sputtering import (
+#    DepositionParameters,
+# )
+
 if TYPE_CHECKING:
     from nomad.datamodel.datamodel import EntryArchive
     from structlog.stdlib import BoundLogger
@@ -337,10 +341,6 @@
             if v
         ]
 
-<<<<<<< HEAD
-
-=======
->>>>>>> 8f4b942c
         super().normalize(archive, logger)
 
 
@@ -439,7 +439,6 @@
 
     process_parameter_overview = SubSection(
         section_def=ProcessParameterOverview,
-<<<<<<< HEAD
     )
 
     geometry = SubSection(
@@ -451,8 +450,6 @@
         section_def=SectionProxy('DtuLibraryReference'),
         description='The parent library of the combinatorial library. '
         'Only applicable if this library is a child of another library.',
-=======
->>>>>>> 8f4b942c
     )
 
     def get_references(self, entry_type: type[Schema] = None) -> list:
